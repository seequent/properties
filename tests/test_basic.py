from __future__ import absolute_import
from __future__ import division
from __future__ import print_function
from __future__ import unicode_literals

import properties
import numpy as np
import unittest
import pickle
import uuid


class NumPrimitive(properties.HasProperties):
    mycomplex = properties.Complex("its complicated")
    myfloat = properties.Float("something that floats", default=1)
    myint = properties.Integer("an integer")


class BoolPrimitive(properties.HasProperties):
    abool = properties.Bool("True or False", default=True)
    athing = properties.Union("", (
        properties.String("a string"),
        properties.Bool("temp")
    ))


class StrPrimitive(properties.HasProperties):
    anystr = properties.String("a string!")
    stripstr = properties.String("a string!", strip=' ')
    lowerstr = properties.String("a string!", change_case='lower')
    upperstr = properties.String("a string!", change_case='upper')


class StrChoicePrimitive(properties.HasProperties):
    abc = properties.StringChoice("a, b or c", choices=['A', 'B', 'C'])
    vowel = properties.StringChoice("vowels", choices={
        'vowel': ('a', 'e', 'i', 'o', 'u'),
        'maybe': 'y'
    })


class APrimitive(properties.HasProperties):
    opacity = properties.Float(
        "My range",
        min=0.,
        max=1.,
        required=True
    )
    color = properties.Float("Not a color!")


class AnotherPrimitive(properties.HasProperties):
    myrangeint = properties.Integer(
        'int range',
        default=0,
        min=0,
        max=10
    )


class Location2(properties.HasProperties):
    loc = properties.Vector2("My location")
    unit = properties.Vector2("My location", length=1)


class Location3(properties.HasProperties):
    loc = properties.Vector3("My location")
    unit = properties.Vector3("My location", length=1)

    @properties.observe('loc')
    def _on_loc_change(self, change):
        self._last_change = change


class SomeOptions(APrimitive):
    color = properties.Color("My color", default='blue')


class ReqOptions(APrimitive):
    color = properties.Color("My color", required=True)


class ReqDefOptions(APrimitive):
    color = properties.Color("My color", required=True)


class DefaultColorOptions(APrimitive):
    color = properties.Color("This color is random", default='random')


class ThingWithOptions(properties.HasProperties):
    opts = properties.Instance("My options", SomeOptions, auto_create=True)
    opts2 = properties.Instance("My options", SomeOptions, auto_create=True)
    moreopts = properties.List(
        "List of options",
        SomeOptions
    )


class ThingWithDefaults(ThingWithOptions):
    _defaults = dict(
        opts=SomeOptions(),  # this is bad practice, but works!
        opts2=SomeOptions,
        moreopts=lambda: [SomeOptions()]
    )


class ThingWithInheritedDefaults(ThingWithDefaults):
    @properties.defaults
    def _defaults(self):
        return dict(
            opts2=lambda: SomeOptions(color='green'),
        )


class MyArray(properties.HasProperties):
    int_array = properties.Array(
        'some ints',
        shape=('*',),
        dtype=int
    )
    float_array = properties.Array(
        'some floats',
        shape=('*',),
        dtype=float
    )
    flexible_array = properties.Array(
        'some numbers',
        shape=('*',),
        dtype=(float, int)
    )
    int_matrix = properties.Array(
        '3x3x3 matrix',
        shape=(3, 3, 3),
        dtype=int
    )


class MyListOfArrays(properties.HasProperties):
    arrays = properties.List('List of MyArray Instances', MyArray)


class MyDateTime(properties.HasProperties):
    dt = properties.DateTime('My datetime')


class TakesMultipleArgs(properties.HasProperties):
    def __init__(self, something, **kwargs):
        super(TakesMultipleArgs, self).__init__(**kwargs)
        self.col = something

    col = properties.Color('a color')


class AThing(properties.HasProperties):
    aprop = properties.Instance('My prop', TakesMultipleArgs)


class TestBasic(unittest.TestCase):

    def test_color(self):

        opts = ReqOptions()
        self.assertRaises(ValueError, opts.validate)
        self.assertEqual(len(opts.serialize()), 0)

        opts = ReqDefOptions(
            color='red',
            opacity=0
        )
        opts.validate()

        opts = SomeOptions(color='red')

        # Test options
        assert opts.color == (255, 0, 0)
        opts.color = 'darkred'
        assert opts.color == (139, 0, 0)
        opts.color = '#FFF'
        assert opts.color == (255, 255, 255)
        opts.color = [50, 50, 50]
        assert opts.color == (50, 50, 50)
        opts.color = np.r_[50, 50, 50]
        assert opts.color == (50, 50, 50)
        opts.color = 'random'
        assert len(opts.color) == 3
        self.assertRaises(ValueError,
                          lambda: setattr(opts, 'color', 'SunburnRed'))
        self.assertRaises(ValueError,
                          lambda: setattr(opts, 'color', '#00112233'))
        self.assertRaises(ValueError,
                          lambda: setattr(opts, 'color', '#CDEFGH'))
        self.assertRaises(ValueError,
                          lambda: setattr(opts, 'color', 5))
        self.assertRaises(ValueError,
                          lambda: setattr(opts, 'color', (1.3, 5.3, 100.6)))
        self.assertRaises(ValueError,
                          lambda: setattr(opts, 'color', [5, 100]))
        self.assertRaises(ValueError,
                          lambda: setattr(opts, 'color', [-10, 0, 0]))
        self.assertTrue(len(opts.serialize()) > 0)

        opts = DefaultColorOptions()
        assert len(opts.color) == 3

    def test_range(self):

        opts = SomeOptions(opacity=0.3)
        assert opts.opacity == 0.3
        self.assertEqual(len(opts.serialize()), 2)

        self.assertRaises(ValueError,
                          lambda: setattr(opts, 'opacity', 5))
        self.assertRaises(ValueError,
                          lambda: setattr(opts, 'opacity', -1))
        self.assertRaises((ValueError, TypeError),
                          lambda: setattr(opts, 'opacity', [.25, .75]))
        self.assertRaises((ValueError, TypeError),
                          lambda: setattr(opts, 'opacity', 'See-through'))

        opts.opacity = .1
        assert opts.opacity == .1

        prim = AnotherPrimitive(myrangeint=5)
        assert prim.myrangeint == 5
        prim.myrangeint = 10.0
        assert prim.myrangeint == 10
        self.assertRaises(ValueError,
                          lambda: setattr(prim, 'myrangeint', 1.5))
        self.assertRaises(ValueError,
                          lambda: setattr(prim, 'myrangeint', -1))
        self.assertRaises(ValueError,
                          lambda: setattr(prim, 'myrangeint', 11))
        self.assertRaises(ValueError,
                          lambda: setattr(prim, 'myrangeint', 'numbah!'))
        self.assertRaises(ValueError,
                          lambda: setattr(prim, 'myrangeint', [4, 5]))
        self.assertEqual(len(opts.serialize()), 2)

    def test_string(self):
        mystr = StrPrimitive()
        self.assertEqual(len(mystr.serialize()), 4)
        for k, v in mystr.serialize().items():
            self.assertEqual(v, u'')

        mystr.anystr = '   A  '
        assert mystr.anystr == '   A  '
        mystr.stripstr = '  A   '
        assert mystr.stripstr == 'A'   # ensure whitespace being stripped
        mystr.lowerstr = '  A   '
        assert mystr.lowerstr == '  a   '
        mystr.upperstr = '  a   '
        assert mystr.upperstr == '  A   '

        for k, v in mystr.serialize().items():
            self.assertNotEqual(v, u'')

    def test_string_choice(self):

        # bad `choice` __init__
        self.assertRaises(
            ValueError, properties.StringChoice, "a choice",
            choices=2
        )
        self.assertRaises(
            ValueError, properties.StringChoice, "a choice",
            choices=np.r_[np.array(['a', 'b'])]
        )
        self.assertRaises(
            ValueError, properties.StringChoice, "a choice",
            choices=['a', 1]
        )
        self.assertRaises(
            ValueError, properties.StringChoice, "a choice",
            choices={'a': ['a', 1]}
        )
        mystr = StrChoicePrimitive()
        for k, v in mystr.serialize().items():
            self.assertEqual(v, u'')

        mystr.vowel = 'O'
        assert mystr.vowel == 'vowel'
        mystr.vowel = 'a'
        assert mystr.vowel == 'vowel'
        mystr.vowel = 'y'
        assert mystr.vowel == 'maybe'
        self.assertRaises(ValueError, lambda: setattr(mystr, 'vowel', 'D'))
        self.assertRaises(ValueError, lambda: setattr(mystr, 'vowel', 1))
        mystr.vowel = 'Vowel'
        assert mystr.vowel == 'vowel'
        mystr.abc = 'a'
        assert mystr.abc == 'A'
        mystr.abc = 'A'
        assert mystr.abc == 'A'
        self.assertRaises(ValueError, lambda: setattr(mystr, 'abc', 'X'))

        for k, v in mystr.serialize().items():
            self.assertNotEqual(v, u'')

    def test_bool(self):
        opt = BoolPrimitive()
        self.assertEqual(opt.serialize(), {'abool': True})
        assert opt.abool is True
        self.assertRaises(ValueError, lambda: setattr(opt, 'abool', 'true'))
        opt.abool = False
        assert opt.abool is False
        opt.athing = 'hi'
        assert opt.athing == 'hi'
        opt.athing = True
        assert opt.athing is True
        opt.validate()

        self.assertEqual(opt.serialize(),
                         {
                            'athing': True,
                            'abool': False,
                         })
        json = properties.Bool.as_json(opt.abool)
        self.assertFalse(json)
        self.assertEqual(properties.Bool.from_json(json), False)
        with self.assertRaises(ValueError):
            invalid_json = {}
            self.assertEqual(properties.Bool.from_json(invalid_json), False)
        self.assertEqual(properties.Bool.from_json('TRUE'), True)
        self.assertNotEqual(properties.Bool.from_json('TRUE'), False)
        self.assertEqual(properties.Bool.from_json('FALSE'), False)
        self.assertNotEqual(properties.Bool.from_json('FALSE'), True)

    def test_numbers(self):
        nums = NumPrimitive()
        self.assertEqual(nums.serialize(), {'myint': 0, 'myfloat': 1.0})
        nums.mycomplex = 1.
        assert type(nums.mycomplex) == complex
        self.assertEqual(nums.serialize(), {'myint': 0, 'myfloat': 1.0, 'mycomplex': 1.})

    def test_array(self):

        arrays = MyArray()
        self.assertEqual(len(arrays.serialize()), 0)
        self.assertRaises(ValueError,
                          lambda: setattr(arrays, 'int_array', [.5, .5]))
        self.assertRaises(ValueError,
                          lambda: setattr(arrays, 'float_array', [0, 1]))
        self.assertRaises(ValueError,
                          lambda: setattr(arrays, 'float_array', [[0, 1]]))
        self.assertRaises(ValueError,
                          lambda: setattr(arrays, 'int_matrix', [0, 1]))
        self.assertRaises(ValueError,
                          lambda: setattr(arrays, 'int_matrix', [[[0, 1]]]))
        arrays.int_array = [1, 2, 3]
        assert isinstance(arrays.int_array, np.ndarray)
        assert arrays.int_array.dtype.kind == 'i'
        arrays.float_array = [1., 2., 3.]
        assert isinstance(arrays.float_array, np.ndarray)
        assert arrays.float_array.dtype.kind == 'f'
        arrays.flexible_array = arrays.float_array
        assert arrays.flexible_array is not arrays.float_array
        assert arrays.flexible_array.dtype.kind == 'f'
        arrays.flexible_array = arrays.int_array
        assert arrays.flexible_array is not arrays.int_array
        assert arrays.flexible_array.dtype.kind == 'i'
        arrays.int_matrix = [[[1, 2, 3], [2, 3, 4], [3, 4, 5]],
                             [[2, 3, 4], [3, 4, 5], [1, 2, 3]],
                             [[3, 4, 5], [1, 2, 3], [2, 3, 4]]]
        assert isinstance(arrays.int_matrix, np.ndarray)
        assert arrays.int_matrix.dtype.kind == 'i'
        self.assertEqual(len(arrays.serialize()), 4)

    def test_nan_array(self):
        arrays = MyArray()
        self.assertEqual(len(arrays.serialize()), 0)
        self.assertRaises(ValueError,
                          lambda: setattr(arrays, 'int_array',
                                          [np.nan, 0, 2]))
        arrays.float_array = [np.nan, 0., 1]
        x = arrays.float_array
        assert isinstance(x, np.ndarray)
        assert np.isnan(x[0])
        assert np.all(x[1:] == [0, 1])
        self.assertEqual(len(arrays.serialize()), 1)

    def test_array_init(self):
        def f(shape, dtype):
            class MyBadClass(properties.HasProperties):
                bad_array = properties.Array(
                    "Uh oh",
                    shape=shape,
                    dtype=dtype
                )
        self.assertRaises(TypeError, lambda: f(5, int))
        self.assertRaises(TypeError, lambda: f((5, 'any'), int))
        self.assertRaises(TypeError, lambda: f(('*', 3), str))

    def test_list(self):
        array_list = MyListOfArrays()
        array0 = MyArray()
        array1 = MyArray()
        array2 = MyArray()
        assert len(array_list.arrays) == 0
        array_list.arrays = (array0,)
        assert len(array_list.arrays) == 1
        array_list.arrays = [array0, array1, array2]
        assert len(array_list.arrays) == 3

        array_list._props['arrays'].assert_valid(array0)
        array0.int_array = [1, 2, 3]
        array_list._props['arrays'].assert_valid(array0)
        array_list._props['arrays'].assert_valid(None)

    def test_instance(self):
        opts = SomeOptions(color='red')
        self.assertEqual(opts.serialize(), {'color': (255, 0, 0)})
        twop = ThingWithOptions(opts=opts)

        with self.assertRaises(ValueError):
            twop._props['opts'].assert_valid(twop)
        twop.opacity = .5
        twop.opts.opacity = .5
        twop._props['opts'].assert_valid(twop)

        self.assertEqual(len(twop.serialize()), 3)
        twop2 = ThingWithOptions()
        self.assertEqual(len(twop2.serialize()), 3)
        assert twop.opts.color == (255, 0, 0)
        # auto create the options.
        assert twop2.opts is not twop.opts
        assert twop2.opts.color == (0, 0, 255)

        # test that the startup on the instance creates the list
        assert len(twop.moreopts) == 0
        assert twop.moreopts is twop.moreopts
        assert twop.moreopts is not twop2.moreopts

        # test different validation routes
        twop = AThing()
        twop.aprop = '#F00000'
        with self.assertRaises(ValueError):
            twop.aprop = ''
        twop.aprop = {'something': '#F00000'}
        with self.assertRaises(ValueError):
            twop.aprop = {'something': ''}

    def test_defaults(self):
        self.assertRaises(AttributeError, properties.defaults, lambda: {})

        twd = ThingWithDefaults()
        twd2 = ThingWithDefaults()
        assert len(twd.moreopts) == 1
        assert twd.moreopts[0] is not twd2.moreopts[0]
        assert twd.opts is twd2.opts
        assert twd.opts2 is not twd2.opts2

        twid = ThingWithInheritedDefaults()
        assert twid.opts is twd.opts
        assert len(twid.moreopts) == 1
        assert twid.opts2.color == (0, 128, 0)

    def test_vector3(self):

        opts = Location3()
        self.assertEqual(len(opts.serialize()), 0)
        assert opts.loc is opts.loc
        opts.loc = [1.5, 0, 0]
        assert np.all(opts.loc == [1.5, 0, 0])
        opts.loc = 'x'
        assert np.allclose(opts.loc, [1, 0, 0])
        opts.loc = 'y'
        assert np.allclose(opts.loc, [0, 1, 0])
        opts.loc = 'z'
        assert np.allclose(opts.loc, [0, 0, 1])
        assert opts.loc.x == 0.0
        assert opts.loc.y == 0.0
        assert opts.loc.z == 1.0
        assert opts.loc.length == 1.0

        self.assertRaises(ValueError,
                          lambda: setattr(opts, 'loc', 'unit-x-vector'))
        self.assertRaises(ValueError,
                          lambda: setattr(opts, 'loc', 5))
        self.assertRaises(ValueError,
                          lambda: setattr(opts, 'loc', [5, 100]))
        self.assertRaises(ZeroDivisionError,
                          setattr, opts, 'unit', [0, 0., 0])
        self.assertEqual(opts.serialize(), {'loc': [0.0, 0.0, 1.0]})

    def test_vector2(self):

        opts = Location2()
        assert opts.loc is opts.loc
        opts.loc = [1.5, 0]
        assert np.allclose(opts.loc, [1.5, 0])
        opts.loc = 'x'
        assert np.allclose(opts.loc, [1, 0])
        opts.loc = 'y'
        assert np.allclose(opts.loc, [0, 1])
        assert opts.loc.x == 0.0
        assert opts.loc.y == 1.0
        self.assertRaises(ValueError,
                          lambda: setattr(opts, 'loc', 'z'))
        self.assertRaises(ValueError,
                          lambda: setattr(opts, 'loc', 'unit-x-vector'))
        self.assertRaises(ValueError,
                          lambda: setattr(opts, 'loc', 5))
        self.assertRaises(ValueError,
                          lambda: setattr(opts, 'loc', [5, 100, 0]))
        self.assertRaises(ZeroDivisionError,
                          setattr, opts, 'unit', [0, 0])
        self.assertEqual(opts.serialize(), {'loc': [0.0, 1.0]})

    def test_datetime(self):
        import datetime

        mydate = MyDateTime()
        self.assertEqual(mydate.serialize(), {})
        mydate.validate()

        now = datetime.datetime.today()
        json = properties.DateTime.as_json(now)
        self.assertIsNotNone(json)
        self.assertIsNotNone(properties.DateTime.from_json(json))

        mydate.dt = now
        mydate.validate()
        self.assertNotEqual(mydate.serialize(), {})

<<<<<<< HEAD
    def test_uid(self):
        model = properties.UidModel()
        model.title = 'UID model'
        model.description = 'I have a uid'
        assert isinstance(model.uid, uuid.UUID)
        self.assertRaises(AttributeError,
                          lambda: setattr(model, 'uid', uuid.uuid4()));



=======
>>>>>>> fad72f77
    def test_observer(self):
        opts = Location3()
        assert not hasattr(opts, '_last_change')
        opts.loc = 'x'
        assert hasattr(opts, '_last_change')

        assert not hasattr(opts, '_hello')
        properties.observe(
            opts,
            'loc',
            lambda self, change: setattr(self, '_hello', change)
        )
        opts.loc = 'y'
        assert hasattr(opts, '_hello')

        class AnotherLoc(Location3):
            _on_loc_change = None  # we can kill the observer later.

        aopts = AnotherLoc()
        aopts.loc = 'x'
        assert not hasattr(aopts, '_last_change')

    def test_pickle(self):
        x = Location2()
        del x.loc
        x.loc = [7, 2]

        xp = pickle.loads(pickle.dumps(x))
        assert xp.loc.x == 7
        assert xp.loc.y == 2

    def test_serialize(self):

        class mySerializableThing(properties.HasProperties):
            anystr = properties.String("a string!")
            anotherstr = properties.String("a different string!", default='HELLO WORLD!')
            myint = properties.Integer("an integer!")
            myvector2 = properties.Vector2("a 2x2 vector!")

        thing = mySerializableThing()
        # should contain ', 'myvector2': []' ?
        self.assertEqual(thing.serialize(), {'anystr': '', 'anotherstr': 'HELLO WORLD!', 'myint': 0})

        thing.anystr = 'a value'
        thing.anotherstr = ''
        thing.myint = -15
        thing.myvector2 = [3.1415926535, 42]
        self.assertEqual(thing.serialize(),
                         {
                            'anystr': 'a value',
                            'anotherstr': '',
                            'myint': -15,
                            'myvector2': [3.1415926535, 42],
                         })

if __name__ == '__main__':
    unittest.main()<|MERGE_RESOLUTION|>--- conflicted
+++ resolved
@@ -523,7 +523,6 @@
         mydate.validate()
         self.assertNotEqual(mydate.serialize(), {})
 
-<<<<<<< HEAD
     def test_uid(self):
         model = properties.UidModel()
         model.title = 'UID model'
@@ -532,10 +531,6 @@
         self.assertRaises(AttributeError,
                           lambda: setattr(model, 'uid', uuid.uuid4()));
 
-
-
-=======
->>>>>>> fad72f77
     def test_observer(self):
         opts = Location3()
         assert not hasattr(opts, '_last_change')
