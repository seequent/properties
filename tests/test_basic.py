--- conflicted
+++ resolved
@@ -350,19 +350,12 @@
 
     def test_numbers(self):
         nums = NumPrimitive()
-<<<<<<< HEAD
-        self.assertEqual(nums.serialize(), {'myint': 0, 'myfloat': 1.0})
-        nums.mycomplex = 1.
-        assert type(nums.mycomplex) == complex
-        self.assertEqual(nums.serialize(), {'myint': 0, 'myfloat': 1.0, 'mycomplex': 1.})
-=======
         serialized = {'myint': 0, 'myfloat': 1.0}
         self.assertEqual(nums.serialize(), serialized)
         nums.mycomplex = 1.
         assert isinstance(nums.mycomplex, complex)
         serialized["mycomplex"] = 1.
         self.assertEqual(nums.serialize(), serialized)
->>>>>>> 0ff689b5
 
     def test_array(self):
 
@@ -445,15 +438,6 @@
 
         with self.assertRaises(ValueError):
             twop._props['opts'].assert_valid(twop)
-<<<<<<< HEAD
-        twop.opacity = .5
-        twop.opts.opacity = .5
-        twop._props['opts'].assert_valid(twop)
-
-        self.assertEqual(len(twop.serialize()), 3)
-        twop2 = ThingWithOptions()
-        self.assertEqual(len(twop2.serialize()), 3)
-=======
         twop.opts.opacity = .5
         twop.opts2.opacity = .5
         twop._props['opts'].assert_valid(twop)
@@ -461,7 +445,6 @@
         self.assertEqual(len(twop.serialize()), 3)
         twop2 = ThingWithOptions2()
         # self.assertEqual(len(twop2.serialize()), 3)
->>>>>>> 0ff689b5
         assert twop.opts.color == (255, 0, 0)
         # auto create the options.
         assert twop2.opts is not twop.opts
@@ -472,8 +455,6 @@
         assert twop.moreopts is twop.moreopts
         assert twop.moreopts is not twop2.moreopts
 
-<<<<<<< HEAD
-=======
         notprop = NotProperty()
         opts.opacity = .5
         twop2.opts = opts
@@ -481,7 +462,6 @@
         twop2.notprop = notprop
         twop2.validate()
 
->>>>>>> 0ff689b5
         # test different validation routes
         twop = AThing()
         twop.aprop = '#F00000'
@@ -580,11 +560,7 @@
         model.description = 'I have a uid'
         assert isinstance(model.uid, uuid.UUID)
         self.assertRaises(AttributeError,
-<<<<<<< HEAD
-                          lambda: setattr(model, 'uid', uuid.uuid4()));
-=======
                           lambda: setattr(model, 'uid', uuid.uuid4()))
->>>>>>> 0ff689b5
 
     def test_observer(self):
         opts = Location3()
@@ -619,24 +595,12 @@
 
     def test_serialize(self):
 
-<<<<<<< HEAD
-        class mySerializableThing(properties.HasProperties):
-            anystr = properties.String("a string!")
-            anotherstr = properties.String("a different string!", default='HELLO WORLD!')
-            myint = properties.Integer("an integer!")
-            myvector2 = properties.Vector2("a 2x2 vector!")
-
-        thing = mySerializableThing()
-        # should contain ', 'myvector2': []' ?
-        self.assertEqual(thing.serialize(), {'anystr': '', 'anotherstr': 'HELLO WORLD!', 'myint': 0})
-=======
         thing = SerializableThing()
         # should contain ', 'myvector2': []' ?
         self.assertEqual(
             thing.serialize(),
             {'anystr': '', 'anotherstr': 'HELLO WORLD!', 'myint': 0}
         )
->>>>>>> 0ff689b5
 
         thing.anystr = 'a value'
         thing.anotherstr = ''
