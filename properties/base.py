"""base.py: HasProperties class and Instance, Union, and List props"""
from __future__ import absolute_import
from __future__ import division
from __future__ import print_function
from __future__ import unicode_literals

from collections import OrderedDict
import json
import pickle
from warnings import warn

from six import integer_types
from six import iteritems
from six import with_metaclass

from . import basic
from . import handlers
from . import utils


class PropertyMetaclass(type):
    """PropertyMetaClass to set up behaviour of HasProperties classes

    Establish property dictionary, set up listeners, auto-generate
    docstrings, and add HasProperties class to Registry
    """

    def __new__(mcs, name, bases, classdict):                                  #pylint: disable=too-many-locals, too-many-branches, too-many-statements

        # Grab all the properties, observers, and validators
        prop_dict = {
            key: value for key, value in classdict.items()
            if isinstance(value, basic.GettableProperty)
        }
        observer_dict = {
            key: value for key, value in classdict.items()
            if isinstance(value, handlers.Observer)
        }
        validator_dict = {
            key: value for key, value in classdict.items()
            if isinstance(value, handlers.ClassValidator)
        }

        # Get pointers to all inherited properties, observers, and validators
        _props = dict()
        _prop_observers = OrderedDict()
        _class_validators = OrderedDict()
        for base in reversed(bases):
            if not all((hasattr(base, '_props'),
                        hasattr(base, '_prop_observers'),
                        hasattr(base, '_class_validators'))):
                continue
            for key, val in iteritems(base._props):
                if key not in prop_dict and key in classdict:
                    continue
                _props.update({key: val})
            for key, val in iteritems(base._prop_observers):
                if key not in observer_dict and key in classdict:
                    continue
                _prop_observers.update({key: val})
            for key, val in iteritems(base._class_validators):
                if key not in validator_dict and key in classdict:
                    continue
                _class_validators.update({key: val})

        # Overwrite with this class's properties
        _props.update(prop_dict)
        _prop_observers.update(observer_dict)
        _class_validators.update(validator_dict)

        # Save these to the class
        classdict['_props'] = _props
        classdict['_prop_observers'] = _prop_observers
        classdict['_class_validators'] = _class_validators

        # Ensure prop names are valid and overwrite properties with @property
        for key, prop in iteritems(prop_dict):
            if key[0] == '_':
                raise AttributeError(
                    'Property names cannot be private: {}'.format(key)
                )
            prop.name = key
            classdict[key] = prop.get_property()

        # Ensure observed names are valid
<<<<<<< HEAD
        for key, hand in iteritems(observer_dict):
            if hand.names is utils.everything:
                continue
            for prop in hand.names:
=======
        for key, handler in iteritems(observer_dict):
            for prop in handler.names:
>>>>>>> c76274b2
                if prop in _props and isinstance(_props[prop], basic.Property):
                    continue
                raise TypeError('Observed name must be a mutable '
                                'property: {}'.format(prop))

        # Overwrite observers and validators with their function
        observer_dict.update(validator_dict)
        for key, handler in iteritems(observer_dict):
            classdict[key] = handler.func

        # Order the properties for the docs (default is alphabetical)
        _doc_order = classdict.pop('_doc_order', None)
        if _doc_order is None:
            _doc_order = sorted(_props)
        elif not isinstance(_doc_order, (list, tuple)):
            raise AttributeError(
                '_doc_order must be a list of property names'
            )
        elif sorted(list(_doc_order)) != sorted(_props):
            raise AttributeError(
                '_doc_order must be unspecified or contain ALL property names'
            )

        # Sort props into required, optional, and immutable
        doc_str = classdict.get('__doc__', '')
        req = [key for key in _doc_order
               if getattr(_props[key], 'required', False)]
        opt = [key for key in _doc_order
               if not getattr(_props[key], 'required', True)]
        imm = [key for key in _doc_order
               if not hasattr(_props[key], 'required')]

        # Build the documentation based on above sorting
        if req:
            doc_str += '\n\n**Required**\n\n' + '\n'.join(
                (_props[key].sphinx() for key in req)
            )
        if opt:
            doc_str += '\n\n**Optional**\n\n' + '\n'.join(
                (_props[key].sphinx() for key in opt)
            )
        if imm:
            doc_str += '\n\n**Immutable**\n\n' + '\n'.join(
                (_props[key].sphinx() for key in imm)
            )
        classdict['__doc__'] = doc_str

        # Create the new class
        newcls = super(PropertyMetaclass, mcs).__new__(
            mcs, name, bases, classdict
        )

        # Update the class defaults to include inherited values
        _defaults = dict()
        for parent in reversed(newcls.__mro__):
            _defaults.update(getattr(parent, '_defaults', dict()))

        # Ensure defaults are valid and add them to the class
        for key, value in iteritems(_defaults):
            if key not in newcls._props:
                raise AttributeError(
                    "Default input '{}' is not a known property".format(key)
                )
            try:
                if callable(value):
                    newcls._props[key].validate(None, value())
                else:
                    newcls._props[key].validate(None, value)
            except ValueError:
                raise AttributeError(
                    "Invalid default for property '{}'".format(key)
                )
        newcls._defaults = _defaults

        # Save the class in the registry
        newcls._REGISTRY[name] = newcls

        return newcls

    def __call__(cls, *args, **kwargs):
        """Here additional instance setup happens before init"""

        obj = cls.__new__(cls)
        obj._backend = dict()
        obj._listeners = dict()

        # Register the listeners
        for _, val in iteritems(obj._prop_observers):
            handlers._set_listener(obj, val)

        # Set the GettableProperties from defaults - these are only set here
        for key, prop in iteritems(obj._props):
            if not isinstance(prop, basic.Property):
                if key in obj._defaults:
                    val = obj._defaults[key]
                else:
                    val = prop.default
                if val is utils.undefined:
                    continue
                if callable(val):
                    val = val()
<<<<<<< HEAD
                self._backend[key] = self._props[key].validate(self, val)

        # Set the other defaults without triggering change notifications
        self._reset(silent=True)
=======
                prop.validate(obj, val)
                obj._backend[key] = val

        # Set the other defaults without triggering change notifications
        obj.reset(silent=True)
        obj.__init__(*args, **kwargs)
        return obj
>>>>>>> c76274b2


class HasProperties(with_metaclass(PropertyMetaclass, object)):
    """HasProperties class with properties"""

    _defaults = dict()
    _REGISTRY = dict()

    def __init__(self, **kwargs):
        # Set the keyword arguments with change notifications
        for key, val in iteritems(kwargs):
            if not hasattr(self, key) and key not in self._props.keys():
                raise AttributeError("Keyword input '{}' is not a known "
                                     "property or attribute".format(key))
            setattr(self, key, val)

    def _get(self, name):
        return self._backend.get(name, None)                                   #pylint: disable=no-member

    def _notify(self, change):
        listeners = handlers._get_listeners(self, change)
        for listener in listeners:
            listener.func(self, change)

    def _set(self, name, value):
        change = dict(name=name, value=value, mode='validate')
        self._notify(change)
        if change['value'] is utils.undefined:
            self._backend.pop(name, None)                                      #pylint: disable=no-member
        else:
            self._backend[name] = change['value']                              #pylint: disable=no-member
        change.update(name=name, mode='observe')
        self._notify(change)

    def _reset(self, name=None, silent=False):
        """Revert specified property to default value

        If no property is specified, all properties are returned to default.
        If silent is True, notifications will not be fired.
        """
        if name is None:
            for key in self._props:
                if isinstance(self._props[key], basic.Property):
                    self._reset(name=key, silent=silent)
            return
        if name not in self._props:
            raise AttributeError("Input name '{}' is not a known "
                                 "property or attribute".format(name))
        if not isinstance(self._props[name], basic.Property):
            raise AttributeError("Cannot reset GettableProperty "
                                 "'{}'".format(name))
        if name in self._defaults:
            val = self._defaults[name]
        else:
            val = self._props[name].default
        if callable(val):
            val = val()
        _listener_stash = self._listeners                                      #pylint: disable=access-member-before-definition
        if silent:
            self._listeners = dict()
        setattr(self, name, val)
        self._listeners = _listener_stash

    def validate(self):
        """Call all the registered ClassValidators"""
        for _, val in iteritems(self._class_validators):
            val.func(self)
        return True

    @handlers.validator
    def _validate_props(self):
        """Assert that all the properties are valid on validate()"""
        self._validating = True
        try:
            for k in self._props:
                prop = self._props[k]
                prop.assert_valid(self)
        finally:
            self._validating = False
        return True

    def serialize(self, include_class=True):
        """Serializes a HasProperties instance to JSON"""
        data = ((k, v.serialize(self._get(v.name), include_class))
                for k, v in iteritems(self._props))
        json_dict = {k: v for k, v in data if v is not None}
        if include_class:
            json_dict.update({'__class__': self.__class__.__name__})
        return json_dict

    @classmethod
    def deserialize(cls, json_dict, trusted=False):
        """Creates new HasProperties instance from JSON dictionary"""
        if trusted and '__class__' in json_dict:
            if json_dict['__class__'] in cls._REGISTRY:
                cls = cls._REGISTRY[json_dict['__class__']]
            else:
                warn(
                    'Class name {rcl} not found in _REGISTRY. Using class '
                    '{cl} for deserialize.'.format(
                        rcl=json_dict['__class__'], cl=cls.__name__
                    ), RuntimeWarning
                )
        newinst = cls()
        newstate, unused = utils.filter_props(cls, json_dict)
        unused.pop('__class__', None)
        if len(unused) > 0:
            warn('Unused properties during deserialization: {}'.format(
                ', '.join(unused)
            ), RuntimeWarning)
        for key, val in iteritems(newstate):
            setattr(newinst, key,
                    newinst._props[key].deserialize(val, trusted))
        return newinst

    def __setstate__(self, newstate):
        for key, val in iteritems(newstate):
            setattr(self, key, pickle.loads(val))

    def __reduce__(self):
        data = ((k, self._get(v.name)) for k, v in iteritems(self._props))
        pickle_dict = {k: pickle.dumps(v) for k, v in data if v is not None}
        return (self.__class__, (), pickle_dict)


class Instance(basic.Property):
    """Instance property

    Allowed keywords:

    * **instance_class** - the allowed class for the property

    * **auto_create** - if True, create an instance of the class as
      default value. Note: auto_create passes no arguments.
      auto_create cannot be true for an instance_class
      that requires arguments.
    """

    info_text = 'an instance'

    def __init__(self, doc, instance_class, **kwargs):
        if not isinstance(instance_class, type):
            raise TypeError('instance_class must be class')
        self.instance_class = instance_class
        super(Instance, self).__init__(doc, **kwargs)

    @property
    def _class_default(self):
        """Default value of the property"""
        if self.auto_create:
            return self.instance_class
        return utils.undefined

    @property
    def auto_create(self):
        """Determines if the default value is a class instance or undefined"""
        return getattr(self, '_auto_create', False)

    @auto_create.setter
    def auto_create(self, value):
        if not isinstance(value, bool):
            raise TypeError('auto_create must be a boolean')
        self._auto_create = value

    def info(self):
        """Description of the property, supplemental to the basic doc"""
        return 'an instance of {cls}'.format(cls=self.instance_class.__name__)

    def validate(self, instance, value):
        """Check if value is valid type of instance_class

        If value is an instance of instance_class, it is returned unmodified.
        If value is either (1) a keyword dictionary with valid parameters
        to construct an instance of instance_class or (2) a valid input
        argument to construct instance_class, then a new instance is
        created and returned.
        """
        try:
            if isinstance(value, self.instance_class):
                return value
            elif isinstance(value, dict):
                return self.instance_class(**value)
            return self.instance_class(value)
        except (ValueError, KeyError, TypeError):
            self.error(instance, value)

    def assert_valid(self, instance, value=None):
        """Checks if valid, including HasProperty instances pass validation"""
        valid = super(Instance, self).assert_valid(instance, value)
        if valid is False:
            return valid
        if value is None:
            value = getattr(instance, self.name, None)
        if isinstance(value, HasProperties):
            value.validate()
        return True

    def serialize(self, value, include_class=True):
        """Serialize instance to JSON

        If the value is a HasProperties instance, it is serialized with
        the include_class argument passed along. Otherwise, to_json is
        called.
        """
        if self.serializer is not None:
            return self.serializer(value)
        if value is None:
            return None
        if isinstance(value, HasProperties):
            return value.serialize(include_class)
        return self.to_json(value)

    def deserialize(self, value, trusted=False):
        """Deserialize instance from JSON value

        If a deserializer is registered, that is used. Otherwise, if the
        instance_class is a HasProperties subclass, an instance can be
        deserialized from a dictionary.
        """
        if self.deserializer is not None:
            return self.deserializer(value)
        if value is None:
            return None
        if issubclass(self.instance_class, HasProperties):
            return self.instance_class.deserialize(value, trusted)
        return self.from_json(value)

    @staticmethod
    def to_json(value):
        """Convert instance to JSON"""
        if isinstance(value, HasProperties):
            return value.serialize()
        try:
            return json.loads(json.dumps(value))
        except TypeError:
            raise TypeError(
                "Cannot convert type {} to JSON without calling 'serialize' "
                "on an instance of Instance Property and registering a custom "
                "serializer".format(value.__class__.__name__)
            )

    @staticmethod
    def from_json(value):
        """Instance properties cannot statically convert from JSON"""
        raise TypeError("Instance properties cannot statically convert "
                        "values from JSON. 'eserialize' must be used on an "
                        "instance of Instance Property instead, and if the "
                        "instance_class is not a HasProperties subclass a "
                        "custom deserializer must be registered")

    def sphinx_class(self):
        """Redefine sphinx class so documentation links to instance_class"""
        return ':class:`{cls} <.{cls}>`'.format(
            cls=self.instance_class.__name__
        )


class List(basic.Property):
    """List property of other property types

    Allowed keywords:

    * **prop** - type of property allowed in the list. prop may also be a
      HasProperties class.

    * **min_length**/**max_length** - valid length limits of the list
    """

    info_text = 'a list'
    _class_default = list

    def __init__(self, doc, prop, **kwargs):
        if isinstance(prop, type) and issubclass(prop, HasProperties):
            prop = Instance(doc, prop)
        if not isinstance(prop, basic.Property):
            raise TypeError('prop must be a Property or HasProperties class')
        self.prop = prop
        super(List, self).__init__(doc, **kwargs)
        self._unused_default_warning()

    @property
    def name(self):
        """The name of the property on a HasProperties class

        This is set in the metaclass. For lists, prop inherits the name
        """
        return getattr(self, '_name', '')

    @name.setter
    def name(self, value):
        self.prop.name = value
        self._name = value

    @property
    def min_length(self):
        """Minimum allowed length of the list"""
        return getattr(self, '_min_length', None)

    @min_length.setter
    def min_length(self, value):
        if not isinstance(value, integer_types) or value < 0:
            raise TypeError('min_length must be integer >= 0')
        if self.max_length is not None and value > self.max_length:
            raise TypeError('min_length must be <= max_length')
        self._min_length = value

    @property
    def max_length(self):
        """Maximum allowed length of the list"""
        return getattr(self, '_max_length', None)

    @max_length.setter
    def max_length(self, value):
        if not isinstance(value, integer_types) or value < 0:
            raise TypeError('max_length must be integer >= 0')
        if self.min_length is not None and value < self.min_length:
            raise TypeError('max_length must be >= min_length')
        self._max_length = value

    def info(self):
        """Supplemental description of the list, with length and type"""
        itext = 'a list (each item is {info})'.format(info=self.prop.info())
        if self.max_length is None and self.min_length is None:
            return itext
        if self.max_length is None:
            return '{txt} with length >= {mn}'.format(
                txt=itext,
                mn=self.min_length
            )
        return '{txt} with length between {mn} and {mx}'.format(
            txt=itext,
            mn='0' if self.min_length is None else self.min_length,
            mx=self.max_length
        )

    def _unused_default_warning(self):
        if (self.prop.default is not utils.undefined and
                self.prop.default != self.default):
            warn('List prop default ignored: {}'.format(self.prop.default),
                 RuntimeWarning)

    def validate(self, instance, value):
        """Check the length of the list and each element in the list

        This returns a copy of the list to prevent unwanted sharing of
        list pointers.
        """
        if not isinstance(value, (tuple, list)):
            self.error(instance, value)
        out = []
        for val in value:
            try:
                out += [self.prop.validate(instance, val)]
            except ValueError:
                self.error(instance, val,
                           extra='This is an invalid list item.')
        return out

    def assert_valid(self, instance, value=None):
        """Check if list and contained properties are valid"""
        valid = super(List, self).assert_valid(instance, value)
        if valid is False:
            return valid
        if value is None:
            value = getattr(instance, self.name, None)
        if value is None:
            return True
        if self.min_length is not None and len(value) < self.min_length:
            self.error(instance, value)
        if self.max_length is not None and len(value) > self.max_length:
            self.error(instance, value)
        for val in value:
            self.prop.assert_valid(instance, val)
        return True

    def serialize(self, value, include_class=True):
        """Return a serialized copy of the list"""
        if self.serializer is not None:
            return self.serializer(value)
        if value is None:
            return None
        return [self.prop.serialize(val, include_class) for val in value]

    def deserialize(self, value, trusted=False):
        """Return a deserialized copy of the list"""
        if self.deserializer is not None:
            return self.deserializer(value)
        if value is None:
            return None
        return [self.prop.deserialize(val, trusted) for val in value]

    @staticmethod
    def to_json(value):
        """Return a copy of the list

        If the list contains HasProperties instances, they are serialized.
        """
        serial_list = [val.serialize() if isinstance(val, HasProperties)
                       else val for val in value]
        return serial_list

    @staticmethod
    def from_json(value):
        """Return a copy of the json list

        Individual list elements cannot be converted statically since the
        list's prop type is unknown.
        """
        return list(value)

    def sphinx_class(self):
        """Redefine sphinx class to point to prop class"""
        return self.prop.sphinx_class().replace(':class:`', ':class:`list of ')


class Union(basic.Property):
    """Union property of multiple property types

    Allowed keywords:

    * **props** - a list of the different valid property types. May also
      be HasProperties classes
    """

    info_text = 'a union of multiple property types'

    def __init__(self, doc, props, **kwargs):
        if not isinstance(props, (tuple, list)):
            raise TypeError('props must be a list')
        new_props = tuple()
        for prop in props:
            if isinstance(prop, type) and issubclass(prop, HasProperties):
                prop = Instance(doc, prop)
            if not isinstance(prop, basic.Property):
                raise TypeError('all props must be Property instance or '
                                'HasProperties class')
            new_props += (prop,)
        self.props = new_props
        super(Union, self).__init__(doc, **kwargs)
        self._unused_default_warning()

    def info(self):
        """Description of the property, supplemental to the basic doc"""
        return ' or '.join([p.info() for p in self.props])

    @property
    def name(self):
        """The name of the property on a HasProperties class

        This is set in the metaclass. For Unions, props inherit the name.
        """
        return getattr(self, '_name', '')

    @name.setter
    def name(self, value):
        for prop in self.props:
            prop.name = value
        self._name = value

    @property
    def default(self):
        """Default value of the property"""
        prop_def = getattr(self, '_default', utils.undefined)
        for prop in self.props:
            if prop.default is utils.undefined:
                continue
            if prop_def is utils.undefined:
                prop_def = prop.default
                break
        return prop_def

    @default.setter
    def default(self, value):
        if value is utils.undefined:
            self._default = value
            return
        for prop in self.props:
            try:
                if callable(value):
                    prop.validate(None, value())
                else:
                    prop.validate(None, value)
                self._default = value
                return
            except (ValueError, KeyError, TypeError, AssertionError):
                continue
        raise TypeError('Invalid default for Union property')

    def _unused_default_warning(self):
        prop_def = getattr(self, '_default', utils.undefined)
        for prop in self.props:
            if prop.default is utils.undefined:
                continue
            if prop_def is utils.undefined:
                prop_def = prop.default
            elif prop_def != prop.default:
                warn('Union prop default ignored: {}'.format(prop.default),
                     RuntimeWarning)

    def validate(self, instance, value):
        """Check if value is a valid type of one of the Union props"""
        for prop in self.props:
            try:
                return prop.validate(instance, value)
            except (ValueError, KeyError, TypeError):
                continue
        self.error(instance, value)

    def assert_valid(self, instance, value=None):
        """Check if the Union has a valid value"""
        valid = super(Union, self).assert_valid(instance, value)
        if valid is False:
            return valid
        for prop in self.props:
            try:
                return prop.assert_valid(instance, value)
            except (ValueError, KeyError, TypeError):
                continue
        raise ValueError(
            'The "{name}" property of a {cls} instance has not been set '
            'correctly'.format(
                name=self.name,
                cls=instance.__class__.__name__
            )
        )

    def serialize(self, value, include_class=True):
        """Return a serialized value

        If no serializer is provided, it uses the serialize method of the
        prop corresponding to the value
        """
        if self.serializer is not None:
            return self.serializer(value)
        if value is None:
            return None
        for prop in self.props:
            try:
                prop.validate(None, value)
            except (ValueError, KeyError, TypeError):
                continue
            return prop.serialize(value, include_class)
        return self.to_json(value)

    def deserialize(self, value, trusted=False):
        """Return a deserialized value

        If no deserializer is provided, it uses the deserialize method of the
        prop corresponding to the value
        """
        if self.deserializer is not None:
            return self.deserializer(value)
        if value is None:
            return None
        for prop in self.props:
            try:
                return prop.deserialize(value, trusted)
            except (ValueError, KeyError, TypeError):
                continue
        return self.from_json(value)

    @staticmethod
    def to_json(value):
        """Return value, serialized if value is a HasProperties instance"""
        if isinstance(value, HasProperties):
            return value.serialize()
        return value

    def sphinx_class(self):
        """Redefine sphinx class to provide doc links to types of props"""
        return ', '.join(p.sphinx_class() for p in self.props)<|MERGE_RESOLUTION|>--- conflicted
+++ resolved
@@ -83,15 +83,10 @@
             classdict[key] = prop.get_property()
 
         # Ensure observed names are valid
-<<<<<<< HEAD
-        for key, hand in iteritems(observer_dict):
-            if hand.names is utils.everything:
-                continue
-            for prop in hand.names:
-=======
         for key, handler in iteritems(observer_dict):
+            if handler.names is utils.everything:
+                continue
             for prop in handler.names:
->>>>>>> c76274b2
                 if prop in _props and isinstance(_props[prop], basic.Property):
                     continue
                 raise TypeError('Observed name must be a mutable '
@@ -193,20 +188,12 @@
                     continue
                 if callable(val):
                     val = val()
-<<<<<<< HEAD
-                self._backend[key] = self._props[key].validate(self, val)
+                obj._backend[key] = prop.validate(obj, val)
 
         # Set the other defaults without triggering change notifications
-        self._reset(silent=True)
-=======
-                prop.validate(obj, val)
-                obj._backend[key] = val
-
-        # Set the other defaults without triggering change notifications
-        obj.reset(silent=True)
+        obj._reset(silent=True)
         obj.__init__(*args, **kwargs)
         return obj
->>>>>>> c76274b2
 
 
 class HasProperties(with_metaclass(PropertyMetaclass, object)):
