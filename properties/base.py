"""base.py contains HasProperties class and Instance, Union, and List props"""
from __future__ import absolute_import
from __future__ import division
from __future__ import print_function
from __future__ import unicode_literals

import json
import pickle
from warnings import warn

from six import integer_types
from six import iteritems
from six import with_metaclass

from . import basic
from . import handlers
from . import utils


class PropertyMetaclass(type):
    """PropertyMetaClass to set up behaviour of HasProperties classes

    Establish property dictionary, set up listeners, auto-generate
    docstrings, and add HasProperties class to Registry
    """

    def __new__(mcs, name, bases, classdict):                                  #pylint: disable=too-many-locals

        # Grab all the properties, observers, and validators
        prop_dict = {
            key: value for key, value in classdict.items()
            if (
                isinstance(value, basic.GettableProperty)
            )
        }
        observer_dict = {
            key: value for key, value in classdict.items()
            if (
                isinstance(value, handlers.Observer)
            )
        }
        validator_dict = {
            key: value for key, value in classdict.items()
            if (
                isinstance(value, handlers.ClassValidator)
            )
        }

        # get pointers to all inherited properties, observers, and validators
        _props = dict()
        _prop_observers = dict()
        _class_validators = dict()
        for base in reversed(bases):
            if hasattr(base, '_props'):
                _props.update({
                    k: v for k, v in iteritems(base._props)
                    # drop ones which are no longer properties
                    if not (k not in prop_dict and k in classdict)
                })
            if hasattr(base, '_prop_observers'):
                _prop_observers.update({
                    k: v for k, v in iteritems(base._prop_observers)
                    # drop ones which are no longer observers
                    if not (k not in observer_dict and k in classdict)
                })
            if hasattr(base, '_class_validators'):
                _class_validators.update({
                    k: v for k, v in iteritems(base._class_validators)
                    # drop ones which are no longer observers
                    if not (k not in validator_dict and k in classdict)
                })
        # Overwrite with this classes properties
        _props.update(prop_dict)
        _prop_observers.update(observer_dict)
        _class_validators.update(validator_dict)
        # save these to the class
        classdict['_props'] = _props
        classdict['_prop_observers'] = _prop_observers
        classdict['_class_validators'] = _class_validators

        # Overwrite properties with @property
        for key, prop in iteritems(prop_dict):
            prop.name = key
            classdict[key] = prop.get_property()

        # Overwrite handlers with their function
        observer_dict.update(validator_dict)
        for key, hand in iteritems(observer_dict):
            classdict[key] = hand.func

        # Document Properties
        doc_str = classdict.get('__doc__', '')
        req = {key: value for key, value in iteritems(_props)
               if getattr(value, 'required', False)}
        opt = {key: value for key, value in iteritems(_props)
               if not getattr(value, 'required', True)}
        imm = {key: value for key, value in iteritems(_props)
               if not hasattr(value, 'required')}

        if req:
            doc_str += '\n\n**Required**\n\n' + '\n'.join(
                (v.sphinx() for k, v in iteritems(req))
            )
        if opt:
            doc_str += '\n\n**Optional**\n\n' + '\n'.join(
                (v.sphinx() for k, v in iteritems(opt))
            )
        if imm:
            doc_str += '\n\n**Immutable**\n\n' + '\n'.join(
                (v.sphinx() for k, v in iteritems(imm))
            )
        classdict['__doc__'] = doc_str

        # Create the new class
        newcls = super(PropertyMetaclass, mcs).__new__(
            mcs, name, bases, classdict
        )

        # Save the class in the registry
        newcls._REGISTRY[name] = newcls

        return newcls


class HasProperties(with_metaclass(PropertyMetaclass, object)):
    """HasProperties class with properties"""

    _backend_name = "dict"
    _backend_class = dict
    _defaults = None
    _REGISTRY = dict()

    def __init__(self, **kwargs):
        self._backend = self._backend_class()

        # add the default listeners
        self._listeners = dict()
        for _, val in iteritems(self._prop_observers):
            handlers._set_listener(self, val)

        # set the defaults
        defaults = self._defaults or dict()
        for key, value in iteritems(defaults):
            if key not in self._props.keys():
                raise KeyError(
                    'Default input "{:s}" is not a known property'.format(key)
                )
            if callable(value):
                setattr(self, key, value())
            else:
                setattr(self, key, value)

        # set the keywords
        for key in kwargs:
            if not hasattr(self, key) and key not in self._props.keys():
                raise KeyError('Keyword input "{:s}" is not a known property '
                               'or attribute'.format(key))
            setattr(self, key, kwargs[key])

    def _get(self, name):
        if name in self._backend:
            return self._backend[name]

        # Fixes initial default value so ie 'random' states become fixed
        if self._defaults is not None and name in self._defaults:              #pylint: disable=unsupported-membership-test
            default = self._defaults[name]                                     #pylint: disable=unsubscriptable-object
        else:
            default = self._props[name].default
        if callable(default):
            self._backend[name] = self._props[name].validate(self, default())
        elif default is not utils.undefined:
            self._backend[name] = self._props[name].validate(self, default)
        return self._backend.get(name, None)

    def _notify(self, change):
        listeners = handlers._get_listeners(self, change)
        for listener in listeners:
            listener.func(self, change)

    def _set(self, name, value):
        change = dict(name=name, value=value, mode='validate')
        self._notify(change)
        if change['name'] != name:
            warn('Specified Property for assignment changed during '
                 'validation. Setting original property {}'.format(name),
                 RuntimeWarning)
        if change['value'] is utils.undefined and name in self._backend:
            self._backend.pop(name)
        else:
            self._backend[name] = change['value']
        change.update(mode='observe')
        self._notify(change)

    def validate(self):
        """Call all the registered ClassValidators"""
        for _, val in iteritems(self._class_validators):
            val.func(self)
        return True

    @handlers.validator
    def _validate_props(self):
        """Assert that all the properties are valid on validate()"""
        self._validating = True
        try:
            for k in self._props:
                prop = self._props[k]
                prop.assert_valid(self)
        finally:
            self._validating = False
        return True

    def serialize(self):
        """Serializes a HasProperties instance to JSON"""
        json_dict = {'class': self.__class__.__name__}
        data = ((k, v.serialize(self._get(v.name)))
                for k, v in iteritems(self._props))
        json_dict.update({'data': {k: v for k, v in data if v is not None}})
        return json_dict

    @classmethod
    def deserialize(cls, json_dict):
        """Creates new HasProperties instance from JSON dictionary"""
<<<<<<< HEAD
        newinst = cls()
        newinst.__setstate__(json_dict)
=======
        if 'class' in json_dict and 'data' in json_dict:
            if json_dict['class'] in cls._REGISTRY:
                cls = cls._REGISTRY[json_dict['class']]
            else:
                warn(
                    'Class name {rcl} not found in _REGISTRY. Using class '
                    '{cl} for deserialize.'.format(
                        rcl=json_dict['class'], cl=cls.__name__
                    ), RuntimeWarning
                )
            json_dict = json_dict['data']
        newinst = cls()
        newstate, unused = utils.filter_props(cls, json_dict)
        if len(unused) > 0:
            warn('Unused properties during deserialization: {}'.format(
                ', '.join(unused)
            ), RuntimeWarning)
        for key, val in iteritems(newstate):
            setattr(newinst, key, newinst._props[key].deserialize(val))
>>>>>>> fb3e72dc
        return newinst

    def __setstate__(self, newstate):
        newstate = utils.filter_props(self, newstate)[0]
        for key, val in iteritems(newstate):
<<<<<<< HEAD
            setattr(self, key, self._props[key].deserialize(val))
=======
            setattr(self, key, pickle.loads(val))
>>>>>>> fb3e72dc

    def __reduce__(self):
        data = ((k, self._get(v.name)) for k, v in iteritems(self._props))
        pickle_dict = {k: pickle.dumps(v) for k, v in data if v is not None}
        return (self.__class__, (), pickle_dict)


class Instance(basic.Property):
    """Instance property

    Allowed keywords:

    * **instance_class** - the allowed class for the property

    * **auto_create** - if True, create an instance of the class as
      default value. Note: auto_create passes no arguments.
      auto_create cannot be true for an instance_class
      that requires arguments.
    """

    info_text = 'an instance'

    def __init__(self, helpdoc, instance_class, **kwargs):
        if not isinstance(instance_class, type):
            raise TypeError('instance_class must be class')
        self.instance_class = instance_class
        super(Instance, self).__init__(helpdoc, **kwargs)

    @property
    def _class_default(self):
        """Default value of the property"""
        if self.auto_create:
            return self.instance_class
        return utils.undefined

    @property
    def auto_create(self):
        """Determines if the default value is a class instance or undefined"""
        return getattr(self, '_auto_create', False)

    @auto_create.setter
    def auto_create(self, value):
        if not isinstance(value, bool):
            raise TypeError('auto_create must be a boolean')
        self._auto_create = value

    def info(self):
        """Description of the property, supplemental to the help doc"""
        return 'an instance of {cls}'.format(cls=self.instance_class.__name__)

    def validate(self, instance, value):
        """Check if value is valid type of instance_class

        If value is an instance of instance_class, it is returned unmodified.
        If value is either (1) a keyword dictionary with valid parameters
        to construct an instance of instance_class or (2) a valid input
        argument to construct instance_class, then a new instance is
        created and returned.
        """
        try:
            if isinstance(value, self.instance_class):
                return value
            elif isinstance(value, dict):
                return self.instance_class(**value)
            return self.instance_class(value)
        except (ValueError, KeyError):
            self.error(instance, value)

    def assert_valid(self, instance, value=None):
        """Checks if valid, including HasProperty instances pass validation"""
        valid = super(Instance, self).assert_valid(instance, value)
        if valid is False:
            return valid
        if value is None:
            value = getattr(instance, self.name, None)
        if isinstance(value, HasProperties):
            value.validate()
        return True

    def deserialize(self, value):
        """Deserialize instance from JSON value

        If a deserializer is registered, that is used. Otherwise, if the
        instance_class is a HasProperties subclass, an instance can be
        deserialized from a dictionary.
        """
        if self.deserializer is not None:
            return self.deserializer(value)
        if value is None:
            return None
        if issubclass(self.instance_class, HasProperties):
            return self.instance_class.deserialize(value)
        return self.from_json(value)

    @staticmethod
    def to_json(value):
        """Convert instance to JSON"""
        if isinstance(value, HasProperties):
            return value.serialize()
        try:
            return json.loads(json.dumps(value))
        except TypeError:
            raise TypeError(
                'Cannot convert type {} to JSON without calling `serialize` '
                'on an instance of Instance Property and registering a custom '
                'serializer'.format(value.__class__.__name__)
            )

    @staticmethod
    def from_json(value):
        """Instance properties cannot statically convert from JSON"""
        raise TypeError('Instance properties cannot statically convert '
                        'values from JSON. `deserialize` must be used on an '
                        'instance of Instance Property instead, and if the '
                        'instance_class is not a HasProperties subclass a '
                        'custom deserializer must be registered')

    def sphinx_class(self):
        """Redefine sphinx class so documentation links to instance_class"""
        return ':class:`{cls} <.{cls}>`'.format(
            cls=self.instance_class.__name__
        )


class List(basic.Property):
    """List property of other property types

    Allowed keywords:

    * **prop** - type of property allowed in the list. prop may also be a
      HasProperties class.

    * **min_length**/**max_length** - valid length limits of the list
    """

    info_text = 'a list'
    _class_default = list

    def __init__(self, helpdoc, prop, **kwargs):
        if isinstance(prop, type) and issubclass(prop, HasProperties):
            prop = Instance(helpdoc, prop)
        if not isinstance(prop, basic.Property):
            raise TypeError('prop must be a Property or HasProperties class')
        self.prop = prop
        super(List, self).__init__(helpdoc, **kwargs)
        self._unused_default_warning()

    @property
    def name(self):
        """The name of the property on a HasProperties class

        This is set in the metaclass. For lists, prop inherits the name
        """
        return getattr(self, '_name', '')

    @name.setter
    def name(self, value):
        self.prop.name = value
        self._name = value

    @property
    def min_length(self):
        """Minimum allowed length of the list"""
        return getattr(self, '_min_length', None)

    @min_length.setter
    def min_length(self, value):
        if not isinstance(value, integer_types) or value < 0:
            raise TypeError('min_length must be integer >= 0')
        if self.max_length is not None and value > self.max_length:
            raise TypeError('min_length must be <= max_length')
        self._min_length = value

    @property
    def max_length(self):
        """Maximum allowed length of the list"""
        return getattr(self, '_max_length', None)

    @max_length.setter
    def max_length(self, value):
        if not isinstance(value, integer_types) or value < 0:
            raise TypeError('max_length must be integer >= 0')
        if self.min_length is not None and value < self.min_length:
            raise TypeError('max_length must be >= min_length')
        self._max_length = value

    def info(self):
        """Supplemental description of the list, with length and type"""
        itext = 'a list (each item is {info})'.format(info=self.prop.info())
        if self.max_length is None and self.min_length is None:
            return itext
        if self.max_length is None:
            return '{txt} with length >= {mn}'.format(
                txt=itext,
                mn=self.min_length
            )
        return '{txt} with length between {mn} and {mx}'.format(
            txt=itext,
            mn='0' if self.min_length is None else self.min_length,
            mx=self.max_length
        )

    def _unused_default_warning(self):
        if (self.prop.default is not utils.undefined and
                self.prop.default != self.default):
            warn('List prop default ignored: {}'.format(self.prop.default),
                 RuntimeWarning)

    def validate(self, instance, value):
        """Check the length of the list and each element in the list

        This returns a copy of the list to prevent unwanted sharing of
        list pointers.
        """
        if not isinstance(value, (tuple, list)):
            self.error(instance, value)
        out = []
        for val in value:
            try:
                out += [self.prop.validate(instance, val)]
            except ValueError:
                self.error(instance, val,
                           extra='This is an invalid list item.')
        return out

    def assert_valid(self, instance, value=None):
        """Check if list and contained properties are valid"""
        valid = super(List, self).assert_valid(instance, value)
        if valid is False:
            return valid
        if value is None:
            value = getattr(instance, self.name, None)
        if value is None:
            return True
        if self.min_length is not None and len(value) < self.min_length:
            self.error(instance, value)
        if self.max_length is not None and len(value) > self.max_length:
            self.error(instance, value)
        for val in value:
            self.prop.assert_valid(instance, val)
        return True

    def serialize(self, value):
        """Return a serialized copy of the list"""
        if self.serializer is not None:
            return self.serializer(value)
        if value is None:
            return None
        return [self.prop.serialize(val) for val in value]

    def deserialize(self, value):
        """Return a deserialized copy of the list"""
        if self.deserializer is not None:
            return self.deserializer(value)
        if value is None:
            return None
        return [self.prop.deserialize(val) for val in value]

    @staticmethod
    def to_json(value):
        """Return a copy of the list

        If the list contains HasProperties instances, they are serialized.
        """
        serial_list = [val.serialize() if isinstance(val, HasProperties)
                       else val for val in value]
        return serial_list

    @staticmethod
    def from_json(value):
        """Return a copy of the json list

        Individual list elements cannot be converted statically since the
        list's prop type is unknown.
        """
        return list(value)

    def sphinx_class(self):
        """Redefine sphinx class to point to prop class"""
        return self.prop.sphinx_class().replace(':class:`', ':class:`list of ')


class Union(basic.Property):
    """Union property of multiple property types

    Allowed keywords:

    * **props** - a list of the different valid property types. May also
      be HasProperties classes
    """

    info_text = 'a union of multiple property types'

    def __init__(self, helpdoc, props, **kwargs):
        if not isinstance(props, (tuple, list)):
            raise TypeError('props must be a list')
        new_props = tuple()
        for prop in props:
            if isinstance(prop, type) and issubclass(prop, HasProperties):
                prop = Instance(help, prop)
            if not isinstance(prop, basic.Property):
                raise TypeError('all props must be Property instance or '
                                'HasProperties class')
            new_props += (prop,)
        self.props = new_props
        super(Union, self).__init__(helpdoc, **kwargs)
        self._unused_default_warning()

    def info(self):
        """Description of the property, supplemental to the help doc"""
        return ' or '.join([p.info() for p in self.props])

    @property
    def name(self):
        """The name of the property on a HasProperties class

        This is set in the metaclass. For Unions, props inherit the name.
        """
        return getattr(self, '_name', '')

    @name.setter
    def name(self, value):
        for prop in self.props:
            prop.name = value
        self._name = value

    @property
    def default(self):
        """Default value of the property"""
        prop_def = getattr(self, '_default', utils.undefined)
        for prop in self.props:
            if prop.default is utils.undefined:
                continue
            if prop_def is utils.undefined:
                prop_def = prop.default
                break
        return prop_def

    @default.setter
    def default(self, value):
        if value is utils.undefined:
            self._default = value
            return
        for prop in self.props:
            try:
                if callable(value):
                    prop.validate(None, value())
                else:
                    prop.validate(None, value)
                self._default = value
                return
            except (ValueError, KeyError, TypeError, AssertionError):
                continue
        raise TypeError('Invalid default for Union property')

    def _unused_default_warning(self):
        prop_def = getattr(self, '_default', utils.undefined)
        for prop in self.props:
            if prop.default is utils.undefined:
                continue
            if prop_def is utils.undefined:
                prop_def = prop.default
            elif prop_def != prop.default:
                warn('Union prop default ignored: {}'.format(prop.default),
                     RuntimeWarning)

    def validate(self, instance, value):
        """Check if value is a valid type of one of the Union props"""
        for prop in self.props:
            try:
                return prop.validate(instance, value)
            except (ValueError, KeyError, TypeError):
                continue
        self.error(instance, value)

    def assert_valid(self, instance, value=None):
        """Check if the Union has a valid value"""
        valid = super(Union, self).assert_valid(instance, value)
        if valid is False:
            return valid
        for prop in self.props:
            try:
                return prop.assert_valid(instance, value)
            except (ValueError, KeyError, TypeError):
                continue
        raise ValueError(
            'The "{name}" property of a {cls} instance has not been set '
            'correctly'.format(
                name=self.name,
                cls=instance.__class__.__name__
            )
        )

    def serialize(self, value):
        """Return a serialized value

        If no serializer is provided, it uses the serialize method of the
        prop corresponding to the value
        """
        if self.serializer is not None:
            return self.serializer(value)
        if value is None:
            return None
        for prop in self.props:
            try:
                prop.validate(None, value)
            except (ValueError, KeyError, TypeError):
                continue
            return prop.serialize(value)
        return self.to_json(value)

    def deserialize(self, value):
        """Return a deserialized value

        If no deserializer is provided, it uses the deserialize method of the
        prop corresponding to the value
        """
        if self.deserializer is not None:
            return self.deserializer(value)
        if value is None:
            return None
        for prop in self.props:
            try:
                return prop.deserialize(value)
            except (ValueError, KeyError, TypeError):
                continue
        return self.from_json(value)

    @staticmethod
    def to_json(value):
        """Return value, serialized if value is a HasProperties instance"""
        if isinstance(value, HasProperties):
            return value.serialize()
        return value

    def sphinx_class(self):
        """Redefine sphinx class to provide doc links to types of props"""
        return ', '.join(p.sphinx_class() for p in self.props)<|MERGE_RESOLUTION|>--- conflicted
+++ resolved
@@ -220,10 +220,6 @@
     @classmethod
     def deserialize(cls, json_dict):
         """Creates new HasProperties instance from JSON dictionary"""
-<<<<<<< HEAD
-        newinst = cls()
-        newinst.__setstate__(json_dict)
-=======
         if 'class' in json_dict and 'data' in json_dict:
             if json_dict['class'] in cls._REGISTRY:
                 cls = cls._REGISTRY[json_dict['class']]
@@ -243,17 +239,12 @@
             ), RuntimeWarning)
         for key, val in iteritems(newstate):
             setattr(newinst, key, newinst._props[key].deserialize(val))
->>>>>>> fb3e72dc
         return newinst
 
     def __setstate__(self, newstate):
         newstate = utils.filter_props(self, newstate)[0]
         for key, val in iteritems(newstate):
-<<<<<<< HEAD
-            setattr(self, key, self._props[key].deserialize(val))
-=======
             setattr(self, key, pickle.loads(val))
->>>>>>> fb3e72dc
 
     def __reduce__(self):
         data = ((k, self._get(v.name)) for k, v in iteritems(self._props))
