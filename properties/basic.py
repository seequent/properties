from __future__ import (absolute_import, unicode_literals,
                        print_function, division)
from builtins import super, dict, int
from future import standard_library
standard_library.install_aliases()
from builtins import str, range
# ^-- NB: Order matters here; don't rearrange to group builtins --^
import six
import json
import numpy as np
from .base import Property
from . import exceptions


class String(Property):
    """
    String property
    """
    lowercase = False
    strip = ' '

    @property
    def doc(self):
        if getattr(self, '_doc', None) is None:
<<<<<<< HEAD
            self._doc = self._base_doc
            if self.choices is not None:
                self._doc += ', Choices: ' + ', '.join(self.choices.keys())
=======
            if self.choices is not None and len(self.choices) != 0:
                self._doc = self._base_doc + ', Choices: ' + ', '.join(self.choices.keys())
            else:
                self._doc = self._base_doc
>>>>>>> 85971d77
        return self._doc

    @property
    def choices(self):
<<<<<<< HEAD
        return getattr(self, '_choices', None)

=======
        return getattr(self, '_choices', {})
>>>>>>> 85971d77
    @choices.setter
    def choices(self, value):
        if not isinstance(value, (list, tuple, dict)):
            raise AttributeError('choices must be a list, tuple, or dict')
        if isinstance(value, (list, tuple)):
            value = {c: c for c in value}
        for k, v in value.items():
            if not isinstance(v, (list, tuple)):
                value[k] = [v]
        for k, v in value.items():
            if not isinstance(k, six.string_types):
                raise AttributeError('choices must be strings')
            for val in v:
                if not isinstance(val, six.string_types):
                    raise AttributeError('choices must be strings')
        self._choices = value

    def validator(self, instance, value):
        if not isinstance(value, six.string_types):
            raise ValueError('{} must be a string'.format(self.name))
        if self.strip is not None:
            value = value.strip(self.strip)
        if self.choices is not None and len(self.choices) != 0:
            if value.upper() in [k.upper() for k in self.choices.keys()]:
                return value.lower() if self.lowercase else value.upper()
            for k, v in self.choices.items():
                if value.upper() in [_.upper() for _ in v]:
                    return k.lower() if self.lowercase else k
            raise ValueError(
                '{}: value must be in ["{}"]'.format(
                    self.name, ('","'.join(self.choices.keys()))))
        return value.lower() if self.lowercase else value


class Object(Property):

    def fromJSON(self, value):
        return json.loads(value)


class Bool(Property):

    @property
    def doc(self):
        if getattr(self, '_doc', None) is None:
            self._doc = self._base_doc + ', True or False'
        return self._doc

    def validator(self, instance, value):
        if not isinstance(value, bool):
            raise ValueError('{} must be a bool'.format(self.name))
        return value

    def fromJSON(self, value):
        return str(value).upper() in ['TRUE', 'ON', 'YES']


class Color(Property):

    @property
    def doc(self):
        if getattr(self, '_doc', None) is None:
            self._doc = self._base_doc
            self._doc += ', Format: RGB, hex, or predefined color'
        return self._doc

    def validator(self, instance, value):
        if isinstance(value, six.string_types):
            if value in COLORS_NAMED:
                value = COLORS_NAMED[value]
            if value.upper() == 'RANDOM':
                value = COLORS_20[np.random.randint(0, 20)]
            value = value.upper().lstrip('#')
            if len(value) == 3:
                value = ''.join(v*2 for v in value)
            if len(value) != 6:
                raise ValueError(
                    '{}: Color must be known name or a hex with '
                    '6 digits. e.g. "#FF0000"'.format(value))
            try:
                value = [
                    int(value[i:i + 6 // 3], 16) for i in range(0, 6, 6 // 3)
                ]
            except ValueError as e:
                raise ValueError(
                    '{}: Hex color must be base 16 (0-F)'.format(value))

        if not isinstance(value, (list, tuple)):
            raise ValueError(
                '{}: Color must be a list or tuple of length 3'.format(value))
        if len(value) != 3:
            raise ValueError('{}: Color must be length 3'.format(value))
        for v in value:
            if not isinstance(v, six.integer_types) or not (0 <= v <= 255):
                raise ValueError(
                    '{}: Color values must be ints 0-255.'.format(value))
        return tuple(value)


class Complex(Property):

    def validator(self, instance, value):
        if isinstance(value, (six.integer_types, float)):
            value = complex(value)
        if not isinstance(value, complex):
            raise ValueError('{} must be complex'.format(self.name))
        return value

    def asJSON(self, value):
        if value is None or np.isnan(value):
            return None
        return value

    def fromJSON(self, value):
        return complex(str(value))


class Float(Property):

    def validator(self, instance, value):
        if isinstance(value, six.integer_types):
            value = float(value)
        if not isinstance(value, float):
            raise ValueError('{} must be a float'.format(self.name))
        return value

    def asJSON(self, value):
        if value is None or np.isnan(value):
            return None
        return value

    def fromJSON(self, value):
        return float(str(value))


class Int(Property):

    def validator(self, instance, value):
        if isinstance(value, float):
            value = int(value)
        if not isinstance(value, six.integer_types):
            raise ValueError('{} must be a int'.format(self.name))
        value = int(value)
        return value

    def asJSON(self, value):
        if value is None or np.isnan(value):
            return None
        return int(np.round(value))

    def fromJSON(self, value):
        return int(str(value))


class Range(Float):

    maxValue = None   #: maximum value
    minValue = None   #: minimum value

    @property
    def doc(self):
        if getattr(self, '_doc', None) is None:
            self._doc = self._base_doc + ', Range: ['
            if self.minValue is None:
                self._doc += '-inf, '
            else:
                self._doc += '{:4.2f}, '.format(self.minValue)
            if self.maxValue is None:
                self._doc += 'inf]'
            else:
                self._doc += '{:4.2f}]'.format(self.maxValue)
        return self._doc

    def validator(self, instance, value):
        super().validator(instance, value)
        if self.maxValue is not None:
            if value > self.maxValue:
                raise ValueError(
                    '{} must be less than {:e}'.format(
                        self.name, self.maxValue))
        if self.minValue is not None:
            if value < self.minValue:
                raise ValueError(
                    '{} must be greater than {:e}'.format(
                        self.name, self.minValue))
        return value


class RangeInt(Int, Range):
    pass


class DateTime(Property):

    shortDate = False

    def asJSON(self, value):
        if value is None:
            return
        if self.shortDate:
            return value.strftime("%Y/%m/%d")
        return value.strftime("%Y-%m-%dT%H:%M:%SZ")

    def fromJSON(self, value):
        if value is None or value == 'None':
            return None
        if len(value) == 10:
            return datetime.strptime(value, "%Y/%m/%d")
        return datetime.strptime(s, "%Y-%m-%dT%H:%M:%SZ")


COLORS_20 = [
    '#1f77b4', '#aec7e8', '#ff7f0e', '#ffbb78', '#2ca02c',
    '#98df8a', '#d62728', '#ff9896', '#9467bd', '#c5b0d5',
    '#8c564b', '#c49c94', '#e377c2', '#f7b6d2', '#7f7f7f',
    '#c7c7c7', '#bcbd22', '#dbdb8d', '#17becf', '#9edae5'
]

COLORS_NAMED = dict(
    aliceblue="F0F8FF", antiquewhite="FAEBD7", aqua="00FFFF",
    aquamarine="7FFFD4", azure="F0FFFF", beige="F5F5DC",
    bisque="FFE4C4", black="000000", blanchedalmond="FFEBCD",
    blue="0000FF", blueviolet="8A2BE2", brown="A52A2A",
    burlywood="DEB887", cadetblue="5F9EA0", chartreuse="7FFF00",
    chocolate="D2691E", coral="FF7F50", cornflowerblue="6495ED",
    cornsilk="FFF8DC", crimson="DC143C", cyan="00FFFF",
    darkblue="00008B", darkcyan="008B8B", darkgoldenrod="B8860B",
    darkgray="A9A9A9", darkgrey="A9A9A9", darkgreen="006400",
    darkkhaki="BDB76B", darkmagenta="8B008B", darkolivegreen="556B2F",
    darkorange="FF8C00", darkorchid="9932CC", darkred="8B0000",
    darksalmon="E9967A", darkseagreen="8FBC8F", darkslateblue="483D8B",
    darkslategray="2F4F4F", darkslategrey="2F4F4F", darkturquoise="00CED1",
    darkviolet="9400D3", deeppink="FF1493", deepskyblue="00BFFF",
    dimgray="696969", dimgrey="696969", dodgerblue="1E90FF",
    irebrick="B22222", floralwhite="FFFAF0", forestgreen="228B22",
    fuchsia="FF00FF", gainsboro="DCDCDC", ghostwhite="F8F8FF",
    gold="FFD700", goldenrod="DAA520", gray="808080",
    grey="808080", green="008000", greenyellow="ADFF2F",
    honeydew="F0FFF0", hotpink="FF69B4", indianred="CD5C5C",
    indigo="4B0082", ivory="FFFFF0", khaki="F0E68C",
    lavender="E6E6FA", lavenderblush="FFF0F5", lawngreen="7CFC00",
    lemonchiffon="FFFACD", lightblue="ADD8E6", lightcoral="F08080",
    lightcyan="E0FFFF", lightgoldenrodyellow="FAFAD2", lightgray="D3D3D3",
    lightgrey="D3D3D3", lightgreen="90EE90", lightpink="FFB6C1",
    lightsalmon="FFA07A", lightseagreen="20B2AA", lightskyblue="87CEFA",
    lightslategray="778899", lightslategrey="778899", lightsteelblue="B0C4DE",
    lightyellow="FFFFE0", lime="00FF00", limegreen="32CD32",
    linen="FAF0E6", magenta="FF00FF", maroon="800000",
    mediumaquamarine="66CDAA", mediumblue="0000CD", mediumorchid="BA55D3",
    mediumpurple="9370DB", mediumseagreen="3CB371", mediumslateblue="7B68EE",
    mediumspringgreen="00FA9A", mediumturquoise="48D1CC",
    mediumvioletred="C71585", midnightblue="191970", mintcream="F5FFFA",
    mistyrose="FFE4E1", moccasin="FFE4B5", navajowhite="FFDEAD",
    navy="000080", oldlace="FDF5E6", olive="808000",
    olivedrab="6B8E23", orange="FFA500", orangered="FF4500",
    orchid="DA70D6", palegoldenrod="EEE8AA", palegreen="98FB98",
    paleturquoise="AFEEEE", palevioletred="DB7093", papayawhip="FFEFD5",
    peachpuff="FFDAB9", peru="CD853F", pink="FFC0CB",
    plum="DDA0DD", powderblue="B0E0E6", purple="800080",
    rebeccapurple="663399", red="FF0000", rosybrown="BC8F8F",
    royalblue="4169E1", saddlebrown="8B4513", salmon="FA8072",
    sandybrown="F4A460", seagreen="2E8B57", seashell="FFF5EE",
    sienna="A0522D", silver="C0C0C0", skyblue="87CEEB",
    slateblue="6A5ACD", slategray="708090", slategrey="708090",
    snow="FFFAFA", springgreen="00FF7F", steelblue="4682B4",
    tan="D2B48C", teal="008080", thistle="D8BFD8",
    tomato="FF6347", turquoise="40E0D0", violet="EE82EE",
    wheat="F5DEB3", white="FFFFFF", whitesmoke="F5F5F5",
    yellow="FFFF00", yellowgreen="9ACD32"
)<|MERGE_RESOLUTION|>--- conflicted
+++ resolved
@@ -22,26 +22,15 @@
     @property
     def doc(self):
         if getattr(self, '_doc', None) is None:
-<<<<<<< HEAD
-            self._doc = self._base_doc
-            if self.choices is not None:
-                self._doc += ', Choices: ' + ', '.join(self.choices.keys())
-=======
             if self.choices is not None and len(self.choices) != 0:
                 self._doc = self._base_doc + ', Choices: ' + ', '.join(self.choices.keys())
             else:
                 self._doc = self._base_doc
->>>>>>> 85971d77
         return self._doc
 
     @property
     def choices(self):
-<<<<<<< HEAD
-        return getattr(self, '_choices', None)
-
-=======
         return getattr(self, '_choices', {})
->>>>>>> 85971d77
     @choices.setter
     def choices(self, value):
         if not isinstance(value, (list, tuple, dict)):
