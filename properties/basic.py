--- conflicted
+++ resolved
@@ -4,47 +4,16 @@
 from __future__ import unicode_literals
 
 import datetime
-<<<<<<< HEAD
 from io import BytesIO
 from uuid import uuid4
 
 import numpy as np
 from png import Reader
-=======
-from uuid import uuid4
->>>>>>> 0ff689b5
 from six import integer_types
 from six import string_types
 import vectormath as vmath
-<<<<<<< HEAD
-
-from . import utils
-
-__all__ = [
-    "GettableProperty",
-    "Property",
-    "Union",
-    "Bool",
-    "Integer",
-    "Float",
-    "Complex",
-    "String",
-    "StringChoice",
-    "DateTime",
-    "Array",
-    "Vector3",
-    "Vector2",
-    "Color",
-    "Uid",
-    "Image",
-    "Undefined"
-]
-
-
-Undefined = utils.Sentinel('Undefined', 'Undefined value for properties.')
-=======
+
 from .utils import undefined
->>>>>>> 0ff689b5
 
 
 class GettableProperty(object):
@@ -682,7 +651,6 @@
         return value
 
 
-<<<<<<< HEAD
 class Image(Property):
     """A Property for PNG images"""
     info_text = 'a PNG image file'
@@ -715,8 +683,6 @@
         return output
 
 
-=======
->>>>>>> 0ff689b5
 class Uid(GettableProperty):
     """
         Base property class that establishes property behavior
@@ -727,11 +693,7 @@
     @property
     def default(self):
         """default value of the property"""
-<<<<<<< HEAD
-        return getattr(self, '_default', Undefined)
-=======
         return getattr(self, '_default', undefined)
->>>>>>> 0ff689b5
 
     def startup(self, instance):
         instance._set(self.name, uuid4())
