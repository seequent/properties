"""math.py: vectormath property classes"""
from __future__ import absolute_import
from __future__ import division
from __future__ import print_function
from __future__ import unicode_literals

import numpy as np
from six import integer_types, string_types
import vectormath as vmath

from .basic import Property, TOL
from .utils import ValidationError

TYPE_MAPPINGS = {
    int: 'ui',
    float: 'f',
    bool: 'b',
    complex: 'c',
}


class Array(Property):
    """Property for :class:`numpy arrays <numpy.ndarray>`

    **Available keywords** (in addition to those inherited from
    :ref:`Property <property>`):

    * **shape** - Tuple (or set of valid tuples) that describes the
      allowed shape of the array. Length of shape tuple corresponds to
      number of dimensions; values correspond to the allowed length for
      each dimension. These values may be integers or '*' for any length.
      For example, an n x 3 array would be shape ('*', 3). None may also
      be used if any shape is valid.
      The default value is ('*',).
    * **dtype** - Allowed data type for the array. May be float, int,
      bool, or a tuple containing any of these. The default is (float, int).
    * **coerce** - If True, the class wrapper function is called on the
      input to coerce it to the correct type. If False, the input must
      be the correct type. Default value is True.
    """

    class_info = 'a list or numpy array'

    @property
    def wrapper(self):
        """Function used to wrap the value in the validation call.

        For the base Array class, this is a :func:`numpy.array` but
        subclasses can use other wrappers such as
        :class:`vectormath.vector.Vector3` or custom conversion
        functions.
        """
        return np.array

    @property
    def shape(self):
        """Valid array shape.

        Must be a tuple with integer or '*' entries corresponding to valid
        array shapes. '*' means the dimension can be any length. A set of
        these tuples may also be provided if multiple shapes are valid.
        If any shape is valid, use None for shape.
        """
        return getattr(self, '_shape', {('*',)})

    @shape.setter
    def shape(self, value):
        if value is None:
            self._shape = value
            return
        self._shape = self._validate_shape(value)

    @staticmethod
    def _validate_shape(value):
        if not isinstance(value, set):
            try:
                value = {value}
            except TypeError:
                # Valid shapes are hashable - we are just deferring errors
                value = [value]
        for val in value:
            if not isinstance(val, tuple):
                raise TypeError("{}: Invalid shape - must be a tuple "
                                "(e.g. ('*', 3) for an array of length-3 "
                                "arrays)".format(val))
            for shp in val:
                if shp != '*' and not isinstance(shp, integer_types):
                    raise TypeError("{}: Invalid shape - values "
                                    "must be '*' or int".format(val))
        return value

    @property
    def dtype(self):
        """Valid type of the array

        May be float, int, bool or a tuple of any of these
        """
        return getattr(self, '_dtype', (float, int))

    @dtype.setter
    def dtype(self, value):
        if not isinstance(value, (list, tuple)):
            value = (value,)
        if len(value) == 0:                                                    #pylint: disable=len-as-condition
            raise TypeError('No dtype specified - must be int, float, '
                            'and/or bool')
        if any([val not in TYPE_MAPPINGS for val in value]):
            raise TypeError('{}: Invalid dtype - must be {}'.format(
                value, ', '.join(v.__name__ for v in TYPE_MAPPINGS)
            ))
        self._dtype = value

    @property
    def coerce(self):
        """Coerce sets/lists to tuples or other inputs to length-1 tuples"""
        return getattr(self, '_coerce', True)

    @coerce.setter
    def coerce(self, value):
        if not isinstance(value, bool):
            raise TypeError('coerce must be a boolean')
        self._coerce = value

    @property
    def info(self):
        if self.shape is None:
            shape_info = 'any shape'
        else:
            shape_info = 'shape {}'.format(' or '.join(
                '({})'.format(', '.join(
                    '\*' if s == '*' else str(s) for s in shape                #pylint: disable=anomalous-backslash-in-string
                )) for shape in self.shape
            ))
        return '{info} of {type} with {shp}'.format(
            info=self.class_info,
            type=', '.join([str(t) for t in self.dtype]),
            shp=shape_info,
        )

    def validate(self, instance, value):
        """Determine if array is valid based on shape and dtype"""
        if not isinstance(value, (tuple, list, np.ndarray)):
            self.error(instance, value)
<<<<<<< HEAD
        value = self.wrapper(value)
        if not isinstance(value, np.ndarray):
            raise NotImplementedError(
                'Array validation is only implmented for wrappers that are '
                'subclasses of numpy.ndarray'
            )
        allowed_kinds = ''.join(TYPE_MAPPINGS[typ] for typ in self.dtype)
        if value.dtype.kind not in allowed_kinds:
=======
        if self.coerce:
            value = self.wrapper(value)
        valid_class = (
            self.wrapper if isinstance(self.wrapper, type) else np.ndarray
        )
        if not isinstance(value, valid_class):
            self.error(instance, value)
        if value.dtype.kind not in (TYPE_MAPPINGS[typ] for typ in self.dtype):
>>>>>>> f26dda1b
            self.error(instance, value, extra='Invalid dtype.')
        if self.shape is None:
            return value
        for shape in self.shape:
            if len(shape) != value.ndim:
                continue
            for i, shp in enumerate(shape):
                if shp not in ('*', value.shape[i]):
                    break
            else:
                return value
        self.error(instance, value, extra='Invalid shape.')

    def equal(self, value_a, value_b):
        try:
            if value_a.__class__ is not value_b.__class__:
                return False
            nan_mask = ~np.isnan(value_a)
            if not np.array_equal(nan_mask, ~np.isnan(value_b)):
                return False
            return np.allclose(value_a[nan_mask], value_b[nan_mask], atol=TOL)
        except TypeError:
            return False


    def error(self, instance, value, error_class=None, extra=''):
        """Generates a ValueError on setting property to an invalid value"""
        error_class = error_class or ValidationError
        if not isinstance(value, (list, tuple, np.ndarray)):
            super(Array, self).error(instance, value, error_class, extra)
        if isinstance(value, (list, tuple)):
            val_description = 'A {typ} of length {len}'.format(
                typ=value.__class__.__name__,
                len=len(value)
            )
        else:
            val_description = 'An array of shape {shp} and dtype {typ}'.format(
                shp=value.shape,
                typ=value.dtype
            )

        if instance is None:
            prefix = '{} property'.format(self.__class__.__name__)
        else:
            prefix = "The '{name}' property of a {cls} instance".format(
                name=self.name,
                cls=instance.__class__.__name__,
            )
        message = (
            '{prefix} must be {info}. {desc} was specified. {extra}'.format(
                prefix=prefix,
                info=self.info,
                desc=val_description,
                extra=extra,
            )
        )
        if issubclass(error_class, ValidationError):
            raise error_class(message, 'invalid', self.name, instance)
        raise error_class(message)

    def deserialize(self, value, **kwargs):
        """De-serialize the property value from JSON

        If no deserializer has been registered, this converts the value
        to the wrapper class with given dtype.
        """
        kwargs.update({'trusted': kwargs.get('trusted', False)})
        if self.deserializer is not None:
            return self.deserializer(value, **kwargs)
        if value is None:
            return None
        return self.wrapper(value).astype(self.dtype[0])

    @staticmethod
    def to_json(value, **kwargs):
        """Convert array to JSON list

        nan values are converted to string 'nan', inf values to 'inf'.
        """
        def _recurse_list(val):
            if val and isinstance(val[0], list):
                return [_recurse_list(v) for v in val]
            return [str(v) if np.isnan(v) or np.isinf(v) else v for v in val]
        return _recurse_list(value.tolist())

    @staticmethod
    def from_json(value, **kwargs):
        return np.array(value).astype(float)


class ZeroDivValidationError(ValidationError, ZeroDivisionError):              #pylint: disable=too-many-ancestors
    """Exception type for validation errors related to division-by-zero"""


class BaseVector(Array):
    """Base class for Vector properties"""

    @property
    def dtype(self):
        """Vectors must be floats"""
        return (float,)

    @property
    def length(self):
        """Length to which vectors are scaled

        If None, vectors are not scaled
        """
        return getattr(self, '_length', None)

    @length.setter
    def length(self, value):
        if not isinstance(value, (float, integer_types)):
            raise TypeError('length must be a float')
        if value <= 0.0:
            raise TypeError('length must be positive')
        self._length = float(value)

    def _length_array(self, value):                                            #pylint: disable=unused-argument
        """Return scalar length for Vector classes.

        This is overridden to return array length for VectorArray classes.
        """
        return self.length

    def validate(self, instance, value):
        """Check shape and dtype of vector and scales it to given length"""

        value = super(BaseVector, self).validate(instance, value)

        if self.length is not None:
            try:
                value.length = self._length_array(value)
            except ZeroDivisionError:
                self.error(
                    instance, value,
                    error_class=ZeroDivValidationError,
                    extra='The vector must have a length specified.'
                )
        return value


class Vector3(BaseVector):
    """Property for :class:`3D vectors<vectormath.vector.Vector3>`

    These Vectors are of shape (3,) and dtype float. In addition to
    length-3 arrays, these properties accept strings including: 'zero', 'x',
    'y', 'z', '-x', '-y', '-z', 'east', 'west', 'north', 'south', 'up',
    and 'down'.

    **Available keywords** (in addition to those inherited from
    :ref:`Property <property>`):

    * **length** - On validation, vectors are scaled to this length. If
      None (the default), vectors are not scaled
    * **coerce** - If True, the class wrapper function is called on the
      input to coerce it to the correct type. If False, the input must
      be the correct type. Default value is True.
    """

    class_info = 'a 3D Vector'

    @property
    def wrapper(self):
        """Vector3 wrapper: :class:`vectormath.vector.Vector3`"""
        return vmath.Vector3

    @property
    def shape(self):
        """Vector3 is fixed at length-3"""
        return {(3,)}

    def validate(self, instance, value):
        """Check shape and dtype of vector

        validate also coerces the vector from valid strings (these
        include ZERO, X, Y, Z, -X, -Y, -Z, EAST, WEST, NORTH, SOUTH, UP,
        and DOWN) and scales it to the given length.
        """
        if isinstance(value, string_types):
            if value.upper() not in VECTOR_DIRECTIONS:
                self.error(instance, value)
            value = VECTOR_DIRECTIONS[value.upper()]

        return super(Vector3, self).validate(instance, value)

    @staticmethod
    def from_json(value, **kwargs):
        return vmath.Vector3(value)


class Vector2(BaseVector):
    """Property for :class:`2D vectors <vectormath.vector.Vector2>`

    These Vectors are of shape (2,) and dtype float. In addition to
    length-2 arrays, these properties accept strings including: 'zero', 'x',
    'y', '-x', '-y', 'east', 'west', 'north', and 'south'.

    **Available keywords** (in addition to those inherited from
    :ref:`Property <property>`):

    * **length** - On validation, vectors are scaled to this length. If
      None (the default), vectors are not scaled
    * **coerce** - If True, the class wrapper function is called on the
      input to coerce it to the correct type. If False, the input must
      be the correct type. Default value is True.
    """

    class_info = 'a 2D Vector'

    @property
    def wrapper(self):
        """Vector2 wrapper: :class:`vectormath.vector.Vector2`"""
        return vmath.Vector2

    @property
    def shape(self):
        """Vector2 is fixed at length-2"""
        return {(2,)}

    def validate(self, instance, value):
        """Check shape and dtype of vector

        validate also coerces the vector from valid strings (these
        include ZERO, X, Y, -X, -Y, EAST, WEST, NORTH, and SOUTH) and
        scales it to the given length.
        """
        if isinstance(value, string_types):
            if (
                    value.upper() not in VECTOR_DIRECTIONS or
                    value.upper() in ('Z', '-Z', 'UP', 'DOWN')
            ):
                self.error(instance, value)
            value = VECTOR_DIRECTIONS[value.upper()][:2]

        return super(Vector2, self).validate(instance, value)

    @staticmethod
    def from_json(value, **kwargs):
        return vmath.Vector2(value)


class Vector3Array(BaseVector):
    """Property for an :class:`array of 3D vectors <vectormath.vector.Vector3Array>`

    This array of vectors are of shape ('*', 3) and dtype float. In addition
    to an array of this shape, these properties accept a list of strings
    including: 'zero', 'x', 'y', 'z', '-x', '-y', '-z', 'east', 'west',
    'north', 'south', 'up', and 'down'.

    **Available keywords** (in addition to those inherited from
    :ref:`Property <property>`):

    * **length** - On validation, all vectors are scaled to this length. If
      None (the default), vectors are not scaled
    * **coerce** - If True, the class wrapper function is called on the
      input to coerce it to the correct type. If False, the input must
      be the correct type. Default value is True.
    """

    class_info = 'a list of Vector3'

    @property
    def wrapper(self):
        """Vector3Array wrapper: :class:`vectormath.vector.Vector3Array`"""
        return vmath.Vector3Array

    @property
    def shape(self):
        """Vector3Array is shape n x 3"""
        return getattr(self, '_shape', {('*', 3)})

    @shape.setter
    def shape(self, value):
        value = self._validate_shape(value)
        for val in value:
            if len(val) != 2 or val[1] != 3:
                raise TypeError('{}: Invalid shape - Vector3Array must '
                                'have two dimensions, and the second '
                                'must equal 3'.format(val))
        self._shape = value

    def _length_array(self, value):
        return np.ones(value.shape[0])*self.length

    def validate(self, instance, value):
        """Check shape and dtype of vector

        validate also coerces the vector from valid strings (these
        include ZERO, X, Y, Z, -X, -Y, -Z, EAST, WEST, NORTH, SOUTH, UP,
        and DOWN) and scales it to the given length.
        """
        if not isinstance(value, (tuple, list, np.ndarray)):
            self.error(instance, value)
        if isinstance(value, (tuple, list)):
            for i, val in enumerate(value):
                if isinstance(val, string_types):
                    if val.upper() not in VECTOR_DIRECTIONS:
                        self.error(
                            instance=instance,
                            value=val,
                            extra='This is an invalid Vector3 representation.',
                        )
                    value[i] = VECTOR_DIRECTIONS[val.upper()]

        return super(Vector3Array, self).validate(instance, value)

    @staticmethod
    def from_json(value, **kwargs):
        return vmath.Vector3Array(value)


class Vector2Array(BaseVector):
    """Property for an :class:`array of 2D vectors <vectormath.vector.Vector2Array>`

    This array of vectors are of shape ('*', 2) and dtype float. In addition
    to an array of this shape, these properties accept a list of strings
    including:  'zero', 'x', 'y', '-x', '-y', 'east', 'west', 'north',
    and 'south'.

    **Available keywords** (in addition to those inherited from
    :ref:`Property <property>`):

    * **length** - On validation, all vectors are scaled to this length. If
      None (the default), vectors are not scaled
    * **coerce** - If True, the class wrapper function is called on the
      input to coerce it to the correct type. If False, the input must
      be the correct type. Default value is True.
    """

    class_info = 'a list of Vector2'

    @property
    def wrapper(self):
        """Vector2Array wrapper: :class:`vectormath.vector.Vector2Array`"""
        return vmath.Vector2Array

    @property
    def shape(self):
        """Vector2Array is shape n x 2"""
        return getattr(self, '_shape', {('*', 2)})

    @shape.setter
    def shape(self, value):
        value = self._validate_shape(value)
        for val in value:
            if len(val) != 2 or val[1] != 2:
                raise TypeError('{}: Invalid shape - Vector2Array must '
                                'have two dimensions, and the second '
                                'must equal 2'.format(val))
        self._shape = value

    def _length_array(self, value):
        return np.ones(value.shape[0])*self.length

    def validate(self, instance, value):
        """Check shape and dtype of vector

        validate also coerces the vector from valid strings (these
        include ZERO, X, Y, -X, -Y, EAST, WEST, NORTH, and SOUTH) and
        scales it to the given length.
        """
        if not isinstance(value, (tuple, list, np.ndarray)):
            self.error(instance, value)
        if isinstance(value, (tuple, list)):
            for i, val in enumerate(value):
                if isinstance(val, string_types):
                    if (
                            val.upper() not in VECTOR_DIRECTIONS or
                            val.upper() in ('Z', '-Z', 'UP', 'DOWN')
                    ):
                        self.error(
                            instance=instance,
                            value=val,
                            extra='This is an invalid Vector2 representation.',
                        )
                    value[i] = VECTOR_DIRECTIONS[val.upper()][:2]

        return super(Vector2Array, self).validate(instance, value)

    @staticmethod
    def from_json(value, **kwargs):
        return vmath.Vector2Array(value)


VECTOR_DIRECTIONS = {
    'ZERO': [0, 0, 0],
    'X': [1, 0, 0],
    'Y': [0, 1, 0],
    'Z': [0, 0, 1],
    '-X': [-1, 0, 0],
    '-Y': [0, -1, 0],
    '-Z': [0, 0, -1],
    'EAST': [1, 0, 0],
    'WEST': [-1, 0, 0],
    'NORTH': [0, 1, 0],
    'SOUTH': [0, -1, 0],
    'UP': [0, 0, 1],
    'DOWN': [0, 0, -1],
}<|MERGE_RESOLUTION|>--- conflicted
+++ resolved
@@ -141,16 +141,6 @@
         """Determine if array is valid based on shape and dtype"""
         if not isinstance(value, (tuple, list, np.ndarray)):
             self.error(instance, value)
-<<<<<<< HEAD
-        value = self.wrapper(value)
-        if not isinstance(value, np.ndarray):
-            raise NotImplementedError(
-                'Array validation is only implmented for wrappers that are '
-                'subclasses of numpy.ndarray'
-            )
-        allowed_kinds = ''.join(TYPE_MAPPINGS[typ] for typ in self.dtype)
-        if value.dtype.kind not in allowed_kinds:
-=======
         if self.coerce:
             value = self.wrapper(value)
         valid_class = (
@@ -158,8 +148,8 @@
         )
         if not isinstance(value, valid_class):
             self.error(instance, value)
-        if value.dtype.kind not in (TYPE_MAPPINGS[typ] for typ in self.dtype):
->>>>>>> f26dda1b
+        allowed_kinds = ''.join(TYPE_MAPPINGS[typ] for typ in self.dtype)
+        if value.dtype.kind not in allowed_kinds:
             self.error(instance, value, extra='Invalid dtype.')
         if self.shape is None:
             return value
