"""containers.py: List/Set/Tuple properties"""
from __future__ import absolute_import
from __future__ import division
from __future__ import print_function
from __future__ import unicode_literals

from warnings import warn

from six import integer_types, iteritems, PY2

from .base import HasProperties
from .instance import Instance
from .. import basic
from .. import utils

if PY2:
    from types import ClassType                                                #pylint: disable=no-name-in-module
    CLASS_TYPES = (type, ClassType)
else:
    CLASS_TYPES = (type,)

CONTAINERS = (list, tuple, set)
try:
    import numpy as np
    CONTAINERS += (np.ndarray,)
except ImportError:
    pass


def add_properties_callbacks(cls):
    """Class decorator to add change notifications to builtin containers"""
    for name in cls._mutators:                                                 #pylint: disable=protected-access
        if not hasattr(cls, name):
            continue
        setattr(cls, name, properties_mutator(cls, name))
    for name in cls._operators:                                                #pylint: disable=protected-access
        if not hasattr(cls, name):
            continue
        setattr(cls, name, properties_operator(cls, name))
    for name in cls._ioperators:                                               #pylint: disable=protected-access
        if not hasattr(cls, name):
            continue
        setattr(cls, name, properties_mutator(cls, name, True))
    return cls


def properties_mutator(cls, name, ioper=False):
    """Wraps a mutating container method to add HasProperties notifications

    If the container is not part of a HasProperties instance, behavior
    is unchanged. However, if it is part of a HasProperties instance
    the new method calls set, triggering change notifications.
    """

    def wrapper(self, *args, **kwargs):
        """Mutate if not part of HasProperties; copy/modify/set otherwise"""
        if (
                getattr(self, '_instance', None) is None or
                getattr(self, '_name', '') == '' or
                self is not getattr(self._instance, self._name)
        ):
            return getattr(super(cls, self), name)(*args, **kwargs)
        else:
            copy = cls(self)
            val = getattr(copy, name)(*args, **kwargs)
            if not ioper:
                setattr(self._instance, self._name, copy)
            self._instance = None
            self._name = ''
            return val

    wrapped = getattr(cls, name)
    wrapper.__name__ = wrapped.__name__
    wrapper.__doc__ = wrapped.__doc__
    return wrapper


def properties_operator(cls, name):
    """Wraps a container operator to ensure container class is maintained"""

    def wrapper(self, *args, **kwargs):
        """Perform operation and cast to container class"""
        output = getattr(super(cls, self), name)(*args, **kwargs)
        return cls(output)

    wrapped = getattr(cls, name)
    wrapper.__name__ = wrapped.__name__
    wrapper.__doc__ = wrapped.__doc__
    return wrapper


@add_properties_callbacks
class PropertiesList(list):
    """List for :class:`List <properties.List>` Property with notifications

    This class keeps track of the Property and HasProperties
    instance it is held by. When the list is modified, it is set again
    rather than mutating. This decreases performance but allows notifications
    to fire on the HasProperties instance.

    If a **PropertiesList** is not part of a HasProperties
    class, its behavior is identical to a built-in :code:`list`.
    """

    _mutators = ['append', 'extend', 'insert', 'pop', 'remove', 'clear',
                 'sort', 'reverse', '__setitem__', '__delitem__',
                 '__delslice__', '__setslice__']
    _operators = ['__add__', '__mul__', '__rmul__']
    _ioperators = ['__iadd__', '__imul__']


@add_properties_callbacks
class PropertiesSet(set):
    """Set for :class:`Set <properties.Set>` Property with notifications

    This class keeps track of the Property and HasProperties
    instance it is held by. When the set is modified, it is set again
    rather than mutating. This decreases performance but allows notifications
    to fire on the HasProperties instance.

    If a **PropertiesSet** is not part of a HasProperties
    class, its behavior is identical to a built-in :code:`set`.
    """

    _mutators = ['add', 'clear', 'difference_update', 'discard',
                 'intersection_update', 'pop', 'remove',
                 'symmetric_difference_update', 'update']
    _operators = ['__and__', '__or__', '__sub__', '__xor__',
                  '__rand__', '__ror__', '__rsub__', '__rxor__', 'copy',
                  'difference', 'intersection', 'symmetric_difference',
                  'union']
    _ioperators = ['__iand__', '__ior__', '__isub__', '__ixor__']


@add_properties_callbacks
class PropertiesDict(dict):

    _mutators = ['clear', 'pop', 'popitem', 'setdefault', 'update',
                 '__delitem__', '__setitem__']
    _operators = ['copy', 'fromkeys']
    _ioperators = []

OBSERVABLE = {
    list: PropertiesList,
    set: PropertiesSet,
    dict: PropertiesDict,
}

def validate_prop(value):
    """Validate Property instance for container items"""
    if (
            isinstance(value, CLASS_TYPES) and
            issubclass(value, HasProperties)
    ):
        value = Instance('', value)
    if not isinstance(value, basic.Property):
        raise TypeError('Contained prop must be a Property instance or '
                        'HasProperties class')
    if value.default is not utils.undefined:
        warn('Contained prop default ignored: {}'.format(value.default),
             RuntimeWarning)
    return value


class Tuple(basic.Property):
    """Property for tuples, where each entry is another Property type

    **Available keywords** (in addition to those inherited from
    :ref:`Property <property>`):

    * **prop** - Property instance that specifies the Property type of
      each entry in the **Tuple**. A HasProperties class may also be
      specified; this is simply coerced to an
      :ref:`Instance Property <instance>` of that class.
    * **min_length** - Minimum valid length of the tuple, inclusive. If None
      (the default), there is no minimum length.
    * **max_length** - Maximum valid length of the tuple, inclusive. If None
      (the default), there is no maximum length.
    * **coerce** - If False, input must be a tuple. If True, container
      types are coerced to a tuple and other non-container values become a
      length-1 tuple. Default value is False.
    """

    class_info = 'a tuple'
    _class_default = tuple

    def __init__(self, doc, prop, **kwargs):
        self.prop = prop
        super(Tuple, self).__init__(doc, **kwargs)

    @property
    def prop(self):
        """Property instance or HasProperties class allowed in the list"""
        return self._prop

    @prop.setter
    def prop(self, value):
        self._prop = validate_prop(value)

    @property
    def name(self):
        """The name of the property on a HasProperties class

        This is set in the metaclass. For tuples, prop inherits the name
        """
        return getattr(self, '_name', '')

    @name.setter
    def name(self, value):
        self.prop.name = value
        self._name = value

    @property
    def min_length(self):
        """Minimum allowed length of the tuple"""
        return getattr(self, '_min_length', None)

    @min_length.setter
    def min_length(self, value):
        if not isinstance(value, integer_types) or value < 0:
            raise TypeError('min_length must be integer >= 0')
        if self.max_length is not None and value > self.max_length:
            raise TypeError('min_length must be <= max_length')
        self._min_length = value

    @property
    def max_length(self):
        """Maximum allowed length of the tuple"""
        return getattr(self, '_max_length', None)

    @max_length.setter
    def max_length(self, value):
        if not isinstance(value, integer_types) or value < 0:
            raise TypeError('max_length must be integer >= 0')
        if self.min_length is not None and value < self.min_length:
            raise TypeError('max_length must be >= min_length')
        self._max_length = value

    @property
    def coerce(self):
        """Coerce sets/lists to tuples or other inputs to length-1 tuples"""
        return getattr(self, '_coerce', False)

    @coerce.setter
    def coerce(self, value):
        if not isinstance(value, bool):
            raise TypeError('coerce must be a boolean')
        self._coerce = value

    @property
    def info(self):
        """Supplemental description of the list, with length and type"""
        itext = self.class_info
        if self.prop.info:
            itext += ' (each item is {})'.format(self.prop.info)
        if self.max_length is None and self.min_length is None:
            return itext
        if self.max_length is None:
            lentext = 'length >= {}'.format(self.min_length)
        elif self.max_length == self.min_length:
            lentext = 'length of {}'.format(self.min_length)
        else:
            lentext = 'length between {mn} and {mx}'.format(
                mn='0' if self.min_length is None else self.min_length,
                mx=self.max_length,
            )
        return '{} with {}'.format(itext, lentext)

<<<<<<< HEAD
=======
    def _unused_default_warning(self):
        if (
                self.prop.default is not utils.undefined and
                self.prop.default != self.default
        ):
            warn('List prop default ignored: {}'.format(self.prop.default),
                 RuntimeWarning)

>>>>>>> 69ce2520
    def validate(self, instance, value):
        """Check the class of the container and validate each element

        This returns a copy of the container to prevent unwanted sharing of
        pointers.
        """
        if not self.coerce and not isinstance(value, self._class_default):
            self.error(instance, value)
        if self.coerce and not isinstance(value, CONTAINERS):
            value = [value]
        out = []
        for val in value:
            try:
                out += [self.prop.validate(instance, val)]
            except ValueError:
                self.error(instance, val, extra='This item is invalid.')
        return self._class_default(out)

    def assert_valid(self, instance, value=None):
        """Check if tuple and contained properties are valid"""
        valid = super(Tuple, self).assert_valid(instance, value)
        if not valid:
            return False
        if value is None:
            value = instance._get(self.name)
            if value is None:
                return True
        if self.min_length is not None and len(value) < self.min_length:
            self.error(instance, value)
        if self.max_length is not None and len(value) > self.max_length:
            self.error(instance, value)
        for val in value:
            if not self.prop.assert_valid(instance, val):
                return False
        return True

    def serialize(self, value, **kwargs):
        """Return a serialized copy of the tuple"""
        kwargs.update({'include_class': kwargs.get('include_class', True)})
        if self.serializer is not None:
            return self.serializer(value, **kwargs)
        if value is None:
            return None
        serial_list = [self.prop.serialize(val, **kwargs)
                       for val in value]
        return serial_list

    def deserialize(self, value, **kwargs):
        """Return a deserialized copy of the tuple"""
        kwargs.update({'trusted': kwargs.get('trusted', False)})
        if self.deserializer is not None:
            return self.deserializer(value, **kwargs)
        if value is None:
            return None
        output_list = [self.prop.deserialize(val, **kwargs)
                       for val in value]
        return self._class_default(output_list)

    def equal(self, value_a, value_b):
        try:
            if len(value_a) == len(value_b):
                equal_list = [self.prop.equal(a, b)
                              for a, b in zip(value_a, value_b)]
                return all(equal_list)
        except TypeError:
            pass
        return False

    @staticmethod
    def to_json(value, **kwargs):
        """Return a copy of the tuple as a list

        If the tuple contains HasProperties instances, they are serialized.
        """
        serial_list = [
            val.serialize(**kwargs) if isinstance(val, HasProperties)
            else val for val in value
        ]
        return serial_list

    @staticmethod
    def from_json(value, **kwargs):
        """Return a copy of the json tuple

        Individual list elements cannot be converted statically since the
        tuple's prop type is unknown.
        """
        return tuple(value)

    def sphinx_class(self):
        """Redefine sphinx class to point to prop class"""
        classdoc = self.prop.sphinx_class().replace(
            ':class:`', '{info} of :class:`'
        )
        return classdoc.format(info=self.class_info)


class List(Tuple):
    """Property for lists, where each entry is another Property type

    **Available keywords** (in addition to those inherited from
    :ref:`Property <property>`):

    * **prop** - Property instance that specifies the Property type of
      each entry in the **List**. A HasProperties class may also be specified;
      this is simply coerced to an
      :ref:`Instance Property <instance>` of that class.
    * **min_length** - Minimum valid length of the list, inclusive. If None
      (the default), there is no minimum length.
    * **max_length** - Maximum valid length of the list, inclusive. If None
      (the default), there is no maximum length.
    * **coerce** - If False, input must be a list. If True, container
      types are coerced to a list and other non-container values become a
      length-1 list. Default value is False.
    * **observe_mutations** - If False, the underlying storage class is
      a built-in :code:`list`. If True, the underlying storage class will be
      :class:`PropertiesList <properties.base.containers.PropertiesList>`.
      The benefit of PropertiesList is that all mutations
      will trigger HasProperties change notifications. The drawback is
      slower performance as copies of the list are made on every operation.
    """

    class_info = 'a list'
    _class_default = list

    @property
    def observe_mutations(self):
        """observe_mutations makes all mutations fire change notifications"""
        return getattr(self, '_observe_mutations', False)

    @observe_mutations.setter
    def observe_mutations(self, value):
        if not isinstance(value, bool):
            raise TypeError('observe_mutations must be a boolean')
        self._observe_mutations = value

    def validate(self, instance, value):
        value = super(List, self).validate(instance, value)
        if not self.observe_mutations:
            return value
        value = OBSERVABLE[self._class_default](value)
        value._name = self.name
        value._instance = instance
        return value

    @staticmethod
    def from_json(value, **kwargs):
        """Return a copy of the json list as a list

        Individual list elements cannot be converted statically since the
        list's prop type is unknown.
        """
        return list(value)


class Set(List):
    """Property for sets, where each entry is another Property type

    **Available keywords** (in addition to those inherited from
    :ref:`Property <property>`):

    * **prop** - Property instance that specifies the Property type of
      each entry in the **Set**. A HasProperties class may also be specified;
      this is simply coerced to an
      :ref:`Instance Property <instance>` of that class.
    * **min_length** - Minimum valid length of the set, inclusive. If None
      (the default), there is no minimum length.
    * **max_length** - Maximum valid length of the set, inclusive. If None
      (the default), there is no maximum length.
    * **coerce** - If False, input must be a set. If True, container
      types are coerced to a set and other non-container values become a
      length-1 set. Default value is False.
    * **observe_mutations** - If False, the underlying storage class is
      a built-in :code:`set`. If True, the underlying storage class will be
      :class:`PropertiesSet <properties.base.containers.PropertiesSet>`.
      The benefit of PropertiesSet is that all mutations
      will trigger HasProperties change notifications. The drawback is
      slower performance as copies of the set are made on every operation.
    """

    class_info = 'a set'
    _class_default = set

    def equal(self, value_a, value_b):
        try:
            if len(value_a) != len(value_b):
                return False
            copy_b = value_b.copy()
            for item_a in value_a:
                for item_b in copy_b:
                    if self.prop.equal(item_a, item_b):
                        copy_b.remove(item_b)
                        break
            return len(copy_b) == 0
        except (TypeError, AttributeError):
            return False

    @staticmethod
    def from_json(value, **kwargs):
        """Return a copy of the json list as a set

        Individual set elements cannot be converted statically since the
        set's prop type is unknown.
        """
        return set(value)


class Dict(basic.Property):

    class_info = 'a dictionary'
    _class_default = dict

    @property
    def observe_mutations(self):
        """observe_mutations makes all mutations fire change notifications"""
        return getattr(self, '_observe_mutations', False)

    @observe_mutations.setter
    def observe_mutations(self, value):
        if not isinstance(value, bool):
            raise TypeError('observe_mutations must be a boolean')
        self._observe_mutations = value

    @property
    def key_prop(self):
        """Property type allowed for keys"""
        return getattr(self, '_key_prop', basic.Property(''))

    @key_prop.setter
    def key_prop(self, value):
        self._key_prop = validate_prop(value)

    @property
    def value_prop(self):
        """Property type allowed for values"""
        return getattr(self, '_value_prop', basic.Property(''))

    @value_prop.setter
    def value_prop(self, value):
        self._value_prop = validate_prop(value)

    @property
    def name(self):
        return getattr(self, '_name', '')

    @name.setter
    def name(self, value):
        if self.key_prop:
            self.key_prop.name = value
        if self.value_prop:
            self.value_prop.name = value
        self._name = value

    @property
    def info(self):
        """Supplemental description of the list, with length and type"""
        itext = self.class_info
        if self.key_prop.info and self.value_prop.info:
            itext += ' (keys: {}; values: {})'.format(
                self.key_prop.info, self.value_prop.info
            )
        elif self.key_prop.info:
            itext += ' (keys: {})'.format(self.key_prop.info)
        elif self.value_prop.info:
            itext += ' (values: {})'.format(self.value_prop.info)
        return itext

    def validate(self, instance, value):
        if not isinstance(value, dict):
            self.error(instance, value)
        out = {}
        for key, val in iteritems(value):
            if self.key_prop:
                try:
                    key = self.key_prop.validate(instance, key)
                except ValueError:
                    self.error(instance, key, extra='This key is invalid.')
            if self.value_prop:
                try:
                    val = self.value_prop.validate(instance, val)
                except ValueError:
                    self.error(instance, val, extra='This value is invalid.')
            out[key] = val
        value = out
        if not self.observe_mutations:
            return value
        value = OBSERVABLE[self._class_default](value)
        value._name = self.name
        value._instance = instance
        return value

    def assert_valid(self, instance, value=None):
        """Check if dict and contained properties are valid"""
        valid = super(Dict, self).assert_valid(instance, value)
        if not valid:
            return False
        if value is None:
            value = instance._get(self.name)
        if value is None:
            return True
        if self.key_prop or self.value_prop:
            for key, val in iteritems(value):
                if self.key_prop:
                    self.key_prop.assert_valid(instance, key)
                if self.value_prop:
                    self.value_prop.assert_valid(instance, val)
        return True

    def serialize(self, value, **kwargs):
        """Return a serialized copy of the dict"""
        kwargs.update({'include_class': kwargs.get('include_class', True)})
        if self.serializer is not None:
            return self.serializer(value, **kwargs)
        if value is None:
            return None
        serial_tuples = [
            (
                self.key_prop.serialize(key, **kwargs),
                self.value_prop.serialize(val, **kwargs)
            )
            for key, val in iteritems(value)
        ]
        try:
            serial_dict = {key: val for key, val in serial_tuples}
        except TypeError as er:
            raise TypeError('Dict property {} cannot be serialized. '
                            'Serialized keys contain {}'.format(self.name, er))
        return serial_dict

    def deserialize(self, value, **kwargs):
        """Return a deserialized copy of the dict"""
        kwargs.update({'trusted': kwargs.get('trusted', False)})
        if self.deserializer is not None:
            return self.deserializer(value, **kwargs)
        if value is None:
            return None
        output_tuples = [
            (
                self.key_prop.deserialize(key, **kwargs),
                self.value_prop.deserialize(val, **kwargs)
            )
            for key, val in iteritems(value)
        ]
        try:
            output_dict = {key: val for key, val in output_tuples}
        except TypeError as er:
            raise TypeError('Dict property {} cannot be deserialized. '
                            'Keys contain {}'.format(self.name, er))
        return self._class_default(output_dict)

    def equal(self, value_a, value_b):
        try:
            if len(value_a) != len(value_b):
                return False
            copy_b = value_b.copy()
            for key_a in value_a:
                if self.value_prop.equal(value_a[key_a], value_b[key_a]):
                    copy_b.pop(key_a)
            return len(copy_b) == 0
        except (KeyError, TypeError, AttributeError):
            return False


    @staticmethod
    def to_json(value, **kwargs):
        """Return a copy of the dictionary

        If the values are HasProperties instances, they are serialized
        """
        serial_dict = {
            key: (
                val.serialize(**kwargs) if isinstance(val, HasProperties)
                else val
            )
            for key, val in iteritems(value)

        }
        return serial_dict<|MERGE_RESOLUTION|>--- conflicted
+++ resolved
@@ -266,17 +266,6 @@
             )
         return '{} with {}'.format(itext, lentext)
 
-<<<<<<< HEAD
-=======
-    def _unused_default_warning(self):
-        if (
-                self.prop.default is not utils.undefined and
-                self.prop.default != self.default
-        ):
-            warn('List prop default ignored: {}'.format(self.prop.default),
-                 RuntimeWarning)
-
->>>>>>> 69ce2520
     def validate(self, instance, value):
         """Check the class of the container and validate each element
 
