--- conflicted
+++ resolved
@@ -376,14 +376,7 @@
                 )
         return True
 
-<<<<<<< HEAD
-    def serialize(self, include_class=True, **kwargs):
-=======
-    @utils.stop_recursion_with(
-        utils.SelfReferenceError('Object contains unserializable self reference')
-    )
     def serialize(self, include_class=True, save_dynamic=False, **kwargs):
->>>>>>> 2316ab82
         """Serializes a **HasProperties** instance to dictionary
 
         This uses the Property serializers to serialize all Property values
@@ -401,16 +394,22 @@
         * Any other keyword arguments will be passed through to the Property
           serializers.
         """
-<<<<<<< HEAD
         if getattr(self, '_getting_serialized', False):
             raise utils.SelfReferenceError('Object contains unserializable '
                                            'self reference')
         self._getting_serialized = True
         try:
+            kwargs.update({
+                'include_class': include_class,
+                'save_dynamic': save_dynamic
+            })
+            if save_dynamic:
+                prop_source = self._props
+            else:
+                prop_source = self._backend
             data = (
-                (k, v.serialize(
-                    self._get(v.name), include_class=include_class, **kwargs
-                )) for k, v in iteritems(self._props)
+                (key, self._props[key].serialize(getattr(self, key), **kwargs))
+                for key in prop_source
             )
             json_dict = {k: v for k, v in data if v is not None}
             if include_class:
@@ -418,24 +417,6 @@
             return json_dict
         finally:
             self._getting_serialized = False
-=======
-        kwargs.update({
-            'include_class': include_class,
-            'save_dynamic': save_dynamic
-        })
-        if save_dynamic:
-            prop_source = self._props
-        else:
-            prop_source = self._backend
-        data = (
-            (key, self._props[key].serialize(getattr(self, key), **kwargs))
-            for key in prop_source
-        )
-        json_dict = {k: v for k, v in data if v is not None}
-        if include_class:
-            json_dict.update({'__class__': self.__class__.__name__})
-        return json_dict
->>>>>>> 2316ab82
 
     @classmethod
     def deserialize(cls, value, trusted=False, verbose=True, **kwargs):
