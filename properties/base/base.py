--- conflicted
+++ resolved
@@ -287,21 +287,6 @@
 
     def __init__(self, **kwargs):
         # Set the keyword arguments with change notifications
-<<<<<<< HEAD
-        for key, val in iteritems(kwargs):
-            prop = self._props.get(key, None)
-            if not prop and not hasattr(self, key):
-                raise AttributeError(
-                    "Keyword input '{}' is not a known "
-                    "property or attribute".format(key)
-                )
-            if isinstance(prop, basic.DynamicProperty):
-                raise AttributeError(
-                    "Dynamic property '{} cannot be set on "
-                    "init".format(key)
-                )
-            setattr(self, key, val)
-=======
         self._getting_validated = True
         self._validation_error_tuples = []
         self._non_validation_error = None
@@ -336,7 +321,6 @@
             self._getting_validated = False
             self._validation_error_tuples = None
             self._non_validation_error = None
->>>>>>> cad580c6
 
     def _get(self, name):
         return self._backend.get(name, None)
@@ -437,22 +421,6 @@
     def _validate_props(self):
         """Assert that all the properties are valid on validate()"""
         for key, prop in iteritems(self._props):
-<<<<<<< HEAD
-            value = self._get(key)
-            if value is not None:
-                change = dict(
-                    name=key, previous=value, value=value, mode='validate'
-                )
-                self._notify(change)
-                if not prop.equal(value, change['value']):
-                    raise ValueError(
-                        'Invalid value for property {}: {}'.format(key, value)
-                    )
-            if not prop.assert_valid(self):
-                raise ValueError(
-                    'Invalid value for property {}: {}'.format(key, value)
-                )
-=======
             try:
                 value = self._get(key)
                 err_msg = 'Invalid value for property {}: {}'.format(key, value)
@@ -471,7 +439,6 @@
                     self._validation_error_tuples += val_err.error_tuples
                 else:
                     raise
->>>>>>> cad580c6
         return True
 
     def _error_hook(self, error_tuples):
@@ -571,19 +538,11 @@
         kwargs.update({'trusted': trusted, 'strict': strict})
         state, unused = utils.filter_props(cls, value, True)
         unused.pop('__class__', None)
-<<<<<<< HEAD
-        if unused and verbose:
-            warn(
-                'Unused properties during deserialization: {}'.format(
-                    ', '.join(unused)
-                ), RuntimeWarning
-=======
         if unused and strict:
             raise utils.ValidationError(
                 'Unused properties during deserialization: {}'.format(
                     ', '.join(unused)
                 )
->>>>>>> cad580c6
             )
         newstate = {}
         for key, val in iteritems(state):
