"""base.py: HasProperties class and metaclass"""
from __future__ import absolute_import
from __future__ import division
from __future__ import print_function
from __future__ import unicode_literals

from collections import OrderedDict
import pickle
from warnings import warn

from six import iteritems, itervalues, PY2, with_metaclass

from .. import basic
from .. import handlers
from .. import utils

if PY2:
    from types import ClassType                                                #pylint: disable=no-name-in-module
    CLASS_TYPES = (type, ClassType)
else:
    CLASS_TYPES = (type,)


class PropertyMetaclass(type):
    """Metaclass to establish behavior of **HasProperties** classes

    On class construction:

    * Build Property dictionary from the class dictionary and the base
      classes' Properties.
    * Build listener dictionaries from class dictionary and the base
      classes' listeners.
    * Check Property names are not private.
    * Ensure the Property names referred to by
      :ref:`Renamed Properties <renamed>` and
      handlers are valid.
    * Build class docstring.
    * Construct default value dictionary, and check that any provided
      defaults are valid.
    * Add the class to the **HasProperties** :code:`_REGISTRY` or the
      closest parent class with a new registry defined

    On class instantiation:

    * Initialize private backend dictionary where Property values are stored.
    * Initialize private listener dictionary and set the listeners on the
      class instance.
    * Set all the default values on the class without firing change
      notifications.
    """

    def __new__(mcs, name, bases, classdict):                                  #pylint: disable=too-many-locals, too-many-branches, too-many-statements

        # Grab all the properties, observers, and validators
        prop_dict = {
            key: value for key, value in classdict.items()
            if isinstance(value, basic.GettableProperty)
        }
        observer_dict = {
            key: value for key, value in classdict.items()
            if isinstance(value, handlers.Observer)
        }
        validator_dict = {
            key: value for key, value in classdict.items()
            if isinstance(value, handlers.ClassValidator)
        }

        # Get pointers to all inherited properties, observers, and validators
        _props = dict()
        _prop_observers = OrderedDict()
        _class_validators = OrderedDict()
        for base in reversed(bases):
            if not all((hasattr(base, '_props'),
                        hasattr(base, '_prop_observers'),
                        hasattr(base, '_class_validators'))):
                continue
            for key, val in iteritems(base._props):
                if key not in prop_dict and key in classdict:
                    continue
                _props.update({key: val})
            for key, val in iteritems(base._prop_observers):
                if key not in observer_dict and key in classdict:
                    continue
                _prop_observers.update({key: val})
            for key, val in iteritems(base._class_validators):
                if key not in validator_dict and key in classdict:
                    continue
                _class_validators.update({key: val})

        # Overwrite with this class's properties
        _props.update(prop_dict)
        _prop_observers.update(observer_dict)
        _class_validators.update(validator_dict)

        # Save these to the class
        classdict['_props'] = _props
        classdict['_prop_observers'] = _prop_observers
        classdict['_class_validators'] = _class_validators

        # Ensure prop names are valid and overwrite properties with @property
        for key, prop in iteritems(prop_dict):
            if key[0] == '_':
                raise AttributeError(
                    'Property names cannot be private: {}'.format(key)
                )
            if isinstance(prop, basic.Renamed) and prop.new_name not in _props:
                raise TypeError('Invalid new name for renamed property: '
                                '{}'.format(prop.new_name))
            prop.name = key
            classdict[key] = prop.get_property()

        # Ensure observed names are valid
        for key, handler in iteritems(observer_dict):
            if handler.names is utils.everything:
                continue
            for prop in handler.names:
                if prop in _props and isinstance(_props[prop], basic.Property):
                    continue
                raise TypeError('Observed name must be a mutable '
                                'property: {}'.format(prop))

        # Overwrite observers and validators with their function
        observer_dict.update(validator_dict)
        for key, handler in iteritems(observer_dict):
            classdict[key] = handler.func

        # Order the properties for the docs (default is alphabetical)
        _doc_order = classdict.pop('_doc_order', None)
        if _doc_order is None:
            _doc_order = sorted(_props)
        elif not isinstance(_doc_order, (list, tuple)):
            raise AttributeError(
                '_doc_order must be a list of property names'
            )
        elif sorted(list(_doc_order)) != sorted(_props):
            raise AttributeError(
                '_doc_order must be unspecified or contain ALL property names'
            )

        # Sort props into required, optional, and immutable
        doc_str = classdict.get('__doc__', '')
        req = [key for key in _doc_order
               if getattr(_props[key], 'required', False)]
        opt = [key for key in _doc_order
               if not getattr(_props[key], 'required', True)]
        imm = [key for key in _doc_order
               if not hasattr(_props[key], 'required')]

        # Build the documentation based on above sorting
        if req:
            doc_str += '\n\n**Required Properties:**\n\n' + '\n'.join(
                ('* ' + _props[key].sphinx() for key in req)
            )
        if opt:
            doc_str += '\n\n**Optional Properties:**\n\n' + '\n'.join(
                ('* ' + _props[key].sphinx() for key in opt)
            )
        if imm:
            doc_str += '\n\n**Other Properties:**\n\n' + '\n'.join(
                ('* ' + _props[key].sphinx() for key in imm)
            )
        classdict['__doc__'] = doc_str

        # Create the new class
        newcls = super(PropertyMetaclass, mcs).__new__(
            mcs, name, bases, classdict
        )

        # Update the class defaults to include inherited values
        _defaults = dict()
        for parent in reversed(newcls.__mro__):
            _defaults.update(getattr(parent, '_defaults', dict()))

        # Ensure defaults are valid and add them to the class
        for key, value in iteritems(_defaults):
            if key not in newcls._props:
                raise AttributeError(
                    "Default input '{}' is not a known property".format(key)
                )
            try:
                if callable(value):
                    value = value()
                if value is utils.undefined:
                    continue
                newcls._props[key].validate(None, value)
            except ValueError:
                raise AttributeError(
                    "Invalid default for property '{}'".format(key)
                )
        newcls._defaults = _defaults

        # Save the class in the registry
        newcls._REGISTRY[name] = newcls

        return newcls

    def __call__(cls, *args, **kwargs):
<<<<<<< HEAD
        """Here additional instance setup happens here before init is called

        This allows subclasses of :code:`HasProperties` to override
        the init method without worrying about breaking setup.
        """

        obj = cls.__new__(cls)
=======
        """Here additional instance setup happens before init"""
        obj = cls.__new__(cls, *args, **kwargs)
>>>>>>> 7731616a
        obj._backend = dict()
        obj._listeners = dict()

        # Register the listeners
        for _, val in iteritems(obj._prop_observers):
            handlers._set_listener(obj, val)

        # Set the GettableProperties from defaults - these are only set here
        for key, prop in iteritems(obj._props):
            if not isinstance(prop, basic.Property):
                if key in obj._defaults:
                    val = obj._defaults[key]
                else:
                    val = prop.default
                if val is utils.undefined:
                    continue
                if callable(val):
                    val = val()
                obj._backend[key] = prop.validate(obj, val)

        # Set the other defaults without triggering change notifications
        with handlers.listeners_disabled():
            obj._reset()
        obj.__init__(*args, **kwargs)
        return obj


class HasProperties(with_metaclass(PropertyMetaclass, object)):
    """Base class to enable :ref:`property` behavior

    Classes that inherit **HasProperties** need simply to declare the
    Properties they need. **HasProperties** will save these Properties as
    :code:`_props` on the class. Property values will be saved to
    :code:`_backend` on the instance.

    **HasProperties** classes also store a registry of all
    **HasProperties** classes in as :code:`_REGISTRY`. If a subclass
    re-declares :code:`_REGISTRY`, the subsequent subclasses will be saved
    to this new registry.

    The :class:`PropertyMetaclass <properties.base.PropertyMetaclass>`
    contains more information about what goes into **HasProperties**
    class construction and validation.
    """

    _defaults = dict()
    _REGISTRY = dict()

    def __init__(self, **kwargs):
        # Set the keyword arguments with change notifications
        for key, val in iteritems(kwargs):
            if not hasattr(self, key) and key not in self._props.keys():
                raise AttributeError("Keyword input '{}' is not a known "
                                     "property or attribute".format(key))
            setattr(self, key, val)

    def _get(self, name):
        return self._backend.get(name, None)

    def _notify(self, change):
        listeners = handlers._get_listeners(self, change)
        for listener in listeners:
            listener.func(self, change)

    def _set(self, name, value):
        prev = self._get(name)
        change = dict(name=name, previous=prev, value=value, mode='validate')
        self._notify(change)
        if change['value'] is utils.undefined:
            self._backend.pop(name, None)
        else:
            self._backend[name] = change['value']
        if not self._props[name].equal(prev, change['value']):
            change.update(name=name, previous=prev, mode='observe_change')
            self._notify(change)
        change.update(name=name, previous=prev, mode='observe_set')
        self._notify(change)

    def _reset(self, name=None):
        """Revert specified property to default value

        If no property is specified, all properties are returned to default.
        If silent is True, notifications will not be fired.
        """
        if name is None:
            for key in self._props:
                if isinstance(self._props[key], basic.Property):
                    self._reset(key)
            return
        if name not in self._props:
            raise AttributeError("Input name '{}' is not a known "
                                 "property or attribute".format(name))
        if not isinstance(self._props[name], basic.Property):
            raise AttributeError("Cannot reset GettableProperty "
                                 "'{}'".format(name))
        if name in self._defaults:
            val = self._defaults[name]
        else:
            val = self._props[name].default
        if callable(val):
            val = val()
        setattr(self, name, val)

    @utils.stop_recursion_with(True)
    def validate(self):
        """Call all registered class validator methods

        These are all methods decorated with :code:`@properties.validator`.
        Validator methods are expected to raise an error if they fail.
        """
        for val in itervalues(self._class_validators):
            val.func(self)
        return True

    @handlers.validator
    def _validate_props(self):
        """Assert that all the properties are valid on validate()"""
        for key, prop in iteritems(self._props):
            value = self._get(key)
            if value is not None:
                change = dict(name=key, previous=value, value=value,
                              mode='validate')
                self._notify(change)
                if not prop.equal(value, change['value']):
                    raise ValueError(
                        'Invalid value for property {}: {}'.format(key, value)
                    )
            prop.assert_valid(self)
        return True

    @utils.stop_recursion_with(
        utils.SelfReferenceError('Object contains unserializable self reference')
    )
    def serialize(self, include_class=True, **kwargs):
        """Serializes a **HasProperties** instance to dictionary

        This uses the Property serializers to serialize all Property values
        to a JSON-compatible dictionary. Properties that are undefined are
        not included. If the **HasProperties** instance contains a reference
        to itself, a :code:`properties.SelfReferenceError` will be raised.

        **Parameters**:

        * **include_class** - If True (the default), the name of the class
          will also be saved to the serialized dictionary under key
          :code:`'__class__'`
        * Any other keyword arguments will be passed through to the Property
          serializers.
        """
        data = (
            (k, v.serialize(
                self._get(v.name), include_class=include_class, **kwargs
            )) for k, v in iteritems(self._props)
        )
        json_dict = {k: v for k, v in data if v is not None}
        if include_class:
            json_dict.update({'__class__': self.__class__.__name__})
        return json_dict

    @classmethod
    def deserialize(cls, value, trusted=False, verbose=True, **kwargs):
        """Creates **HasProperties** instance from serialized dictionary

        This uses the Property deserializers to deserialize all
        JSON-compatible dictionary values into their corresponding Property
        values on a new instance of a **HasProperties** class. Extra keys
        in the dictionary that do not correspond to Properties will be
        ignored.

        **Parameters**:

        * **value** - Dictionary to deserialize new instance from.
        * **trusted** - If True (and if the input dictionary has
          :code:`'__class__'` keyword and this class is in the registry), the
          new **HasProperties** class will come from the dictionary.
          If False (the default), only the **HasProperties** class this
          method is called on will be constructed.
        * **verbose** - Raise warnings if :code:`'__class__'` is not found in
          the registry or of there are unused Property values in the input
          dictionary. Default is True.
        * Any other keyword arguments will be passed through to the Property
          deserializers.
        """
        if not isinstance(value, dict):
            raise ValueError('HasProperties must deserialize from dictionary')
        if trusted and '__class__' in value:
            if value['__class__'] in cls._REGISTRY:
                cls = cls._REGISTRY[value['__class__']]
            elif verbose:
                warn(
                    'Class name {rcl} not found in _REGISTRY. Using class '
                    '{cl} for deserialize.'.format(
                        rcl=value['__class__'], cl=cls.__name__
                    ), RuntimeWarning
                )
        state, unused = utils.filter_props(cls, value, True)
        unused.pop('__class__', None)
        if len(unused) > 0 and verbose:
            warn('Unused properties during deserialization: {}'.format(
                ', '.join(unused)
            ), RuntimeWarning)
        newstate = {}
        for key, val in iteritems(state):
            newstate[key] = cls._props[key].deserialize(
                val, trusted=trusted, **kwargs
            )
        mutable, immutable = utils.filter_props(cls, newstate, False)
        with handlers.listeners_disabled():
            newinst = cls(**mutable)
        for key, val in iteritems(immutable):
            valid_val = cls._props[key].validate(newinst, val)
            newinst._backend[key] = valid_val
        return newinst

    def __setstate__(self, newstate):
        for key, val in iteritems(newstate):
            valid_val = self._props[key].validate(self, pickle.loads(val))
            self._backend[key] = valid_val

    @utils.stop_recursion_with(
        utils.SelfReferenceError('Object contains unpicklable self reference')
    )
    def __reduce__(self):
        data = ((k, self._get(v.name)) for k, v in iteritems(self._props))
        pickle_dict = {k: pickle.dumps(v) for k, v in data if v is not None}
        return (self.__class__, (), pickle_dict)

    @utils.stop_recursion_with(False)
    def equal(self, other):
        """Determine if two **HasProperties** instances are equivalent

        Equivalence is determined by checking if all Property values on
        two instances are equal, using :code:`Property.equal`.
        """
        if self is other:
            return True
        if not isinstance(other, self.__class__):
            return False
        for prop in itervalues(self._props):
            if prop.equal(getattr(self, prop.name), getattr(other, prop.name)):
                continue
            return False
        return True<|MERGE_RESOLUTION|>--- conflicted
+++ resolved
@@ -195,18 +195,13 @@
         return newcls
 
     def __call__(cls, *args, **kwargs):
-<<<<<<< HEAD
         """Here additional instance setup happens here before init is called
 
         This allows subclasses of :code:`HasProperties` to override
         the init method without worrying about breaking setup.
         """
 
-        obj = cls.__new__(cls)
-=======
-        """Here additional instance setup happens before init"""
         obj = cls.__new__(cls, *args, **kwargs)
->>>>>>> 7731616a
         obj._backend = dict()
         obj._listeners = dict()
 
