--- conflicted
+++ resolved
@@ -20,12 +20,13 @@
 
 
 class Union(basic.Property):
-<<<<<<< HEAD
-    """Property where a Union of multiple Property types are valid
-
-    Validation, serialization, etc. cycle through the corresponding methods
-    on the specified Property types until one succeeds. If all Property
-    types raise an error, the Union Property will also raise an error.
+    """Property with multiple valid Property types
+
+    **Union** Properties contain a list of :ref:`property` instances.
+    Validation, serialization, etc. cycle through the corresponding method
+    on the each Property instance sequentially until one succeeds. If all
+    Property types raise an error, the Union Property will also raise an
+    error.
 
     .. note::
 
@@ -36,55 +37,24 @@
 
             import properties
             union_0 = properties.Union(
-                doc='String and Color union',
+                doc='String and Color',
                 props=(properties.String(''), properties.Color('')),
             )
             union_1 = properties.Union(
-                doc='String and Color union',
+                doc='String and Color',
                 props=(properties.Color(''), properties.String('')),
             )
 
             union_0.validate(None, 'red') == 'red'  # Validates to string
             union_1.validate(None, 'red') == (255, 0, 0)  # Validates to color
-=======
-    """Property with multiple valid Property types
-
-    **Union** Properties contain a list of :ref:`property` instances;
-    validation, serialization, etc., attempt to use each Property in this
-    list sequentially and only fail if all Property instances fail.
-
-    .. note::
-
-        Union properties attempt to use each Property instance they include
-        in order; that means the order could affect the outcome. For example,
-
-        .. code::
-
-            union_0 = properties.Union(
-                doc='String and Color',
-                props=[properties.String(''), properties.Color('')]
-            )
-            union_1 = properties.Union(
-                doc='Color and String',
-                props=[properties.Color(''), properties.String('')]
-            )
-
-            assert union_0.validate(None, 'red') == 'red'
-            assert union_1.validate(None, 'red') == (255, 0, 0)
->>>>>>> 8491fe8e
 
     **Available keywords** (in addition to those inherited from
     :ref:`Property <property>`):
 
-<<<<<<< HEAD
-    * **props** - List of Property instances that each specify a valid type
-      of value. HasProperties classes may also be specified; these are simply
-      coerced to corresponding Instance Properties.
-=======
-    * **props** - A list of valid property instances for the Union Property.
-      HasProperties classes may also be specified; these are coerced to
-      Instance Properties of the respective class.
->>>>>>> 8491fe8e
+    * **props** - A list of Property instances that each specify a valid
+      type for the Union Property. HasProperties classes may also be
+      specified; these are coerced to Instance Properties of the respective
+      class.
     """
 
     class_info = 'a union of multiple property types'
