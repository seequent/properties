--- conflicted
+++ resolved
@@ -2,21 +2,8 @@
 from six import string_types
 
 
-<<<<<<< HEAD
-__all__ = [
-    "observer",
-    "validator"
-]
-
-
 def _set_listener(instance, obs):
     """Add listeners to a Properties class instance"""
-=======
-def _set_listener(instance, observer):
-    """
-        Add listeners to a Properties class instance
-    """
->>>>>>> 0ff689b5
 
     for name in obs.names:
         if name not in instance._listeners:
